package deb

import (
	"archive/tar"
	"bytes"
	"compress/gzip"
	"errors"
	"fmt"
	"io"
	"io/fs"
	"os"
	"path/filepath"
	"sort"
	"strings"
	"syscall"

	"github.com/blakesmith/ar"
	"github.com/klauspost/compress/zstd"
	"github.com/ulikunitz/xz"

	"github.com/canonical/chisel/internal/fsutil"
	"github.com/canonical/chisel/internal/strdist"
)

type ExtractOptions struct {
	Package   string
	TargetDir string
	Extract   map[string][]ExtractInfo
	// Create can optionally be set to control the creation of extracted entries.
	// extractInfos is set to the matching entries in Extract, and is nil in cases where
	// the created entry is implicit and unlisted (for example, parent directories).
	Create func(extractInfos []ExtractInfo, options *fsutil.CreateOptions) error
}

type ExtractInfo struct {
	Path     string
	Mode     uint
	Optional bool
	Context  any
}

type HardLinkInfo struct {
	// The target path of the hard link logged in the tarball header.
	TargetPath string
	// The extract infos of the hard links to be extracted, which has
	// the link target TargetPath.
	ExtractInfos []ExtractInfo
}

func getValidOptions(options *ExtractOptions) (*ExtractOptions, error) {
	for extractPath, extractInfos := range options.Extract {
		isGlob := strings.ContainsAny(extractPath, "*?")
		if isGlob {
			for _, extractInfo := range extractInfos {
				if extractInfo.Path != extractPath || extractInfo.Mode != 0 {
					return nil, fmt.Errorf("when using wildcards source and target paths must match: %s", extractPath)
				}
			}
		}
	}

	if options.Create == nil {
		validOpts := *options
		validOpts.Create = func(_ []ExtractInfo, o *fsutil.CreateOptions) error {
			_, err := fsutil.Create(o)
			return err
		}
		return &validOpts, nil
	}

	return options, nil
}

func Extract(pkgReader io.ReadSeeker, options *ExtractOptions) (err error) {
	defer func() {
		if err != nil {
			err = fmt.Errorf("cannot extract from package %q: %w", options.Package, err)
		}
	}()

	logf("Extracting files from package %q...", options.Package)

	validOpts, err := getValidOptions(options)
	if err != nil {
		return err
	}

	_, err = os.Stat(validOpts.TargetDir)
	if os.IsNotExist(err) {
		return fmt.Errorf("target directory does not exist")
	} else if err != nil {
		return err
	}

	return extractData(pkgReader, validOpts)
}

func getDataReader(pkgReader io.ReadSeeker) (io.ReadCloser, error) {
	arReader := ar.NewReader(pkgReader)
	var dataReader io.ReadCloser
	for dataReader == nil {
		arHeader, err := arReader.Next()
		if err == io.EOF {
			return nil, fmt.Errorf("no data payload")
		}
		if err != nil {
			return nil, err
		}
		switch arHeader.Name {
		case "data.tar.gz":
			gzipReader, err := gzip.NewReader(arReader)
			if err != nil {
				return nil, err
			}
			dataReader = gzipReader
		case "data.tar.xz":
			xzReader, err := xz.NewReader(arReader)
			if err != nil {
				return nil, err
			}
			dataReader = io.NopCloser(xzReader)
		case "data.tar.zst":
			zstdReader, err := zstd.NewReader(arReader)
			if err != nil {
				return nil, err
			}
			dataReader = zstdReader.IOReadCloser()
		}
	}

	return dataReader, nil
}

func extractData(pkgReader io.ReadSeeker, options *ExtractOptions) error {

	dataReader, err := getDataReader(pkgReader)
	if err != nil {
		return err
	}

	oldUmask := syscall.Umask(0)
	defer func() {
		syscall.Umask(oldUmask)
	}()

	pendingPaths := make(map[string]bool)
	for extractPath, extractInfos := range options.Extract {
		for _, extractInfo := range extractInfos {
			if !extractInfo.Optional {
				pendingPaths[extractPath] = true
				break
			}
		}
	}

	pendingHardLinks := make(map[string][]HardLinkInfo)

	// When creating a file we will iterate through its parent directories and
	// create them with the permissions defined in the tarball.
	//
	// The assumption is that the tar entries of the parent directories appear
	// before the entry for the file itself. This is the case for .deb files but
	// not for all tarballs.
	tarDirMode := make(map[string]fs.FileMode)
	tarReader := tar.NewReader(dataReader)
	for {
		tarHeader, err := tarReader.Next()
		if err == io.EOF {
			break
		}
		if err != nil {
			return err
		}

		sourcePath := tarHeader.Name
		if len(sourcePath) < 3 || sourcePath[0] != '.' || sourcePath[1] != '/' {
			continue
		}
		sourcePath = sourcePath[1:]
		if sourcePath == "" {
			continue
		}

		sourceIsDir := sourcePath[len(sourcePath)-1] == '/'
		if sourceIsDir {
			tarDirMode[sourcePath] = tarHeader.FileInfo().Mode()
		}

		// Find all globs and copies that require this source, and map them by
		// their target paths on disk.
		targetPaths := map[string][]ExtractInfo{}
		for extractPath, extractInfos := range options.Extract {
			if extractPath == "" {
				continue
			}
			if strings.ContainsAny(extractPath, "*?") {
				if strdist.GlobPath(extractPath, sourcePath) {
					targetPaths[sourcePath] = append(targetPaths[sourcePath], extractInfos...)
					delete(pendingPaths, extractPath)
				}
			} else if extractPath == sourcePath {
				for _, extractInfo := range extractInfos {
					targetPaths[extractInfo.Path] = append(targetPaths[extractInfo.Path], extractInfo)
				}
				delete(pendingPaths, extractPath)
			}
		}
		if len(targetPaths) == 0 {
			// Nothing to do.
			continue
		}

		var contentCache []byte
		var contentIsCached = len(targetPaths) > 1 && !sourceIsDir
		if contentIsCached {
			// Read and cache the content so it may be reused.
			// As an alternative, to avoid having an entire file in
			// memory at once this logic might open the first file
			// written and copy it every time. For now, the choice
			// is speed over memory efficiency.
			data, err := io.ReadAll(tarReader)
			if err != nil {
				return err
			}
			contentCache = data
		}

		var pathReader io.Reader = tarReader
		for targetPath, extractInfos := range targetPaths {
			if contentIsCached {
				pathReader = bytes.NewReader(contentCache)
			}
			mode := extractInfos[0].Mode
			for _, extractInfo := range extractInfos {
				if extractInfo.Mode != mode {
					if mode < extractInfo.Mode {
						mode, extractInfo.Mode = extractInfo.Mode, mode
					}
					return fmt.Errorf("path %s requested twice with diverging mode: 0%03o != 0%03o", targetPath, mode, extractInfo.Mode)
				}
			}
			if mode != 0 {
				tarHeader.Mode = int64(mode)
			}
			// Create the parent directories using the permissions from the tarball.
			parents := parentDirs(targetPath)
			for _, path := range parents {
				if path == "/" {
					continue
				}
				mode, ok := tarDirMode[path]
				if !ok {
					continue
				}
				delete(tarDirMode, path)

				createOptions := &fsutil.CreateOptions{
					Path:        filepath.Join(options.TargetDir, path),
					Mode:        mode,
					MakeParents: true,
				}
				err := options.Create(nil, createOptions)
				if err != nil {
					return err
				}
			}
			// Create the entry itself.
			link := tarHeader.Linkname
			if tarHeader.Typeflag == tar.TypeLink {
				// A hard link requires the real path of the target file.
				link = filepath.Join(options.TargetDir, link)
			}

			createOptions := &fsutil.CreateOptions{
<<<<<<< HEAD
				Path:        filepath.Join(options.TargetDir, targetPath),
				Mode:        tarHeader.FileInfo().Mode(),
				Data:        pathReader,
				Link:        link,
				MakeParents: true,
=======
				Path:         filepath.Join(options.TargetDir, targetPath),
				Mode:         tarHeader.FileInfo().Mode(),
				Data:         pathReader,
				Link:         tarHeader.Linkname,
				MakeParents:  true,
				OverrideMode: true,
>>>>>>> a09dd150
			}
			err := options.Create(extractInfos, createOptions)
			if err != nil {
				// Handle the hard link where its counterpart is not extracted
				if tarHeader.Typeflag == tar.TypeLink && errors.Is(err, fsutil.ErrLinkTargetNotExist) {
					// This means that the hard link target file has not been
					// extracted. Add the entry to the pending list.
					basePath := sanitizeTarSourcePath(tarHeader.Linkname)
					pendingHardLinks[basePath] = append(pendingHardLinks[basePath],
						HardLinkInfo{
							TargetPath:   targetPath,
							ExtractInfos: extractInfos,
						})
					pendingPaths[basePath] = true
				} else {
					return err
				}
			}
		}
	}

	// Go over the tarball again to textract the pending hard links.
	if len(pendingHardLinks) > 0 {
		offset, err := pkgReader.Seek(0, io.SeekStart)
		if err != nil {
			return err
		}
		if offset != 0 {
			return fmt.Errorf("cannot seek to the beginning of the package")
		}
		dataReader, err = getDataReader(pkgReader)
		if err != nil {
			return err
		}
		tarReader := tar.NewReader(dataReader)
		err = handlePendingHardLinks(options, pendingHardLinks, tarReader, pendingPaths)
		if err != nil {
			return err
		}

	}

	if len(pendingPaths) > 0 {
		pendingList := make([]string, 0, len(pendingPaths))
		for pendingPath := range pendingPaths {
			pendingList = append(pendingList, pendingPath)
		}
		if len(pendingList) == 1 {
			return fmt.Errorf("no content at %s", pendingList[0])
		} else {
			sort.Strings(pendingList)
			return fmt.Errorf("no content at:\n- %s", strings.Join(pendingList, "\n- "))
		}
	}

	dataReader.Close()

	return nil
}

func handlePendingHardLinks(options *ExtractOptions, pendingHardLinks map[string][]HardLinkInfo,
	tarReader *tar.Reader, pendingPaths map[string]bool) error {
	for {
		tarHeader, err := tarReader.Next()
		if err == io.EOF {
			break
		}
		if err != nil {
			return err
		}

		sourcePath := sanitizeTarSourcePath(tarHeader.Name)
		if sourcePath == "" {
			continue
		}

		hardLinks, ok := pendingHardLinks[sourcePath]
		if !ok || len(hardLinks) == 0 {
			continue
		}

		// Since the hard link target file is not extracted in the first pass,
		// we extract the first hard link as a regular file. For the rest of
		// the hard link entries, we link those paths to first file extracted.
		targetPath := hardLinks[0].TargetPath
		extractPath := filepath.Join(options.TargetDir, targetPath)
		// Write the content for the first file in the hard link group
		createOptions := &fsutil.CreateOptions{
			Path: extractPath,
			Mode: tarHeader.FileInfo().Mode(),
			Data: tarReader,
		}

		err = options.Create(hardLinks[0].ExtractInfos, createOptions)
		if err != nil {
			return err
		}
		delete(pendingPaths, sourcePath)
		delete(pendingPaths, targetPath)

		// Create the remaining hard links.
		for _, hardLink := range hardLinks[1:] {
			createOptions := &fsutil.CreateOptions{
				Path: filepath.Join(options.TargetDir, hardLink.TargetPath),
				Mode: tarHeader.FileInfo().Mode(),
				// Link to the first file extracted for the hard links.
				Link: extractPath,
			}
			err := options.Create(hardLink.ExtractInfos, createOptions)
			if err != nil {
				return err
			}
			delete(pendingPaths, hardLink.TargetPath)
		}
	}
	return nil
}

func parentDirs(path string) []string {
	path = filepath.Clean(path)
	parents := make([]string, strings.Count(path, "/"))
	count := 0
	for i, c := range path {
		if c == '/' {
			parents[count] = path[:i+1]
			count++
		}
	}
	return parents
}

// sanitizeTarSourcePath removes the leading "./" from the source path in the tarball,
// and verifies that the path is not empty.
func sanitizeTarSourcePath(path string) string {
	if len(path) < 3 || path[0] != '.' || path[1] != '/' {
		return ""
	}
	path = path[1:]
	return path
}<|MERGE_RESOLUTION|>--- conflicted
+++ resolved
@@ -272,20 +272,12 @@
 			}
 
 			createOptions := &fsutil.CreateOptions{
-<<<<<<< HEAD
-				Path:        filepath.Join(options.TargetDir, targetPath),
-				Mode:        tarHeader.FileInfo().Mode(),
-				Data:        pathReader,
-				Link:        link,
-				MakeParents: true,
-=======
 				Path:         filepath.Join(options.TargetDir, targetPath),
 				Mode:         tarHeader.FileInfo().Mode(),
 				Data:         pathReader,
-				Link:         tarHeader.Linkname,
+				Link:         link,
 				MakeParents:  true,
 				OverrideMode: true,
->>>>>>> a09dd150
 			}
 			err := options.Create(extractInfos, createOptions)
 			if err != nil {
