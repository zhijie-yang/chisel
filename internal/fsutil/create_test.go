--- conflicted
+++ resolved
@@ -102,7 +102,6 @@
 		"/foo": "file 0666 d67e2e94",
 	},
 }, {
-<<<<<<< HEAD
 	summary: "Create a hard link",
 	options: fsutil.CreateOptions{
 		Path:        "dir/hardlink",
@@ -163,13 +162,13 @@
 		options.Link = filepath.Join(targetDir, options.Link)
 	},
 	error: `path \/[^ ]*\/hardlink already exists`,
-=======
+}, {
 	options: fsutil.CreateOptions{
 		Path:         "foo",
 		Mode:         fs.ModeDir | 0775,
 		OverrideMode: true,
 	},
-	hackdir: func(c *C, dir string) {
+	hackopt: func(c *C, dir string, options *fsutil.CreateOptions) {
 		c.Assert(os.Mkdir(filepath.Join(dir, "foo/"), fs.ModeDir|0765), IsNil)
 	},
 	result: map[string]string{
@@ -183,7 +182,7 @@
 		Data:         bytes.NewBufferString("whatever"),
 		OverrideMode: true,
 	},
-	hackdir: func(c *C, dir string) {
+	hackopt: func(c *C, dir string, options *fsutil.CreateOptions) {
 		err := os.WriteFile(filepath.Join(dir, "foo"), []byte("data"), 0666)
 		c.Assert(err, IsNil)
 	},
@@ -197,7 +196,7 @@
 		Link: "./bar",
 		Mode: 0666 | fs.ModeSymlink,
 	},
-	hackdir: func(c *C, dir string) {
+	hackopt: func(c *C, dir string, options *fsutil.CreateOptions) {
 		err := os.WriteFile(filepath.Join(dir, "foo"), []byte("data"), 0666)
 		c.Assert(err, IsNil)
 	},
@@ -211,7 +210,7 @@
 		Mode:         0776 | fs.ModeSymlink,
 		OverrideMode: true,
 	},
-	hackdir: func(c *C, dir string) {
+	hackopt: func(c *C, dir string, options *fsutil.CreateOptions) {
 		err := os.WriteFile(filepath.Join(dir, "bar"), []byte("data"), 0666)
 		c.Assert(err, IsNil)
 		err = os.WriteFile(filepath.Join(dir, "foo"), []byte("data"), 0666)
@@ -229,7 +228,7 @@
 		Link: "other",
 		Mode: 0666 | fs.ModeSymlink,
 	},
-	hackdir: func(c *C, dir string) {
+	hackopt: func(c *C, dir string, options *fsutil.CreateOptions) {
 		err := os.Symlink("foo", filepath.Join(dir, "bar"))
 		c.Assert(err, IsNil)
 	},
@@ -243,14 +242,13 @@
 		Link: "foo",
 		Mode: 0666 | fs.ModeSymlink,
 	},
-	hackdir: func(c *C, dir string) {
+	hackopt: func(c *C, dir string, options *fsutil.CreateOptions) {
 		err := os.Symlink("foo", filepath.Join(dir, "bar"))
 		c.Assert(err, IsNil)
 	},
 	result: map[string]string{
 		"/bar": "symlink foo",
 	},
->>>>>>> a09dd150
 }}
 
 func (s *S) TestCreate(c *C) {
