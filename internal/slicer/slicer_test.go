--- conflicted
+++ resolved
@@ -365,14 +365,9 @@
 		"/dir/file-2": "file 0644 a441b15f",
 	},
 	manifestPaths: map[string]string{
-<<<<<<< HEAD
-		"/dir/":     "dir 01777 {explicit-dir_myslice}",
-		"/dir/file": "file 0644 a441b15f <0> {implicit-parent_myslice}",
-=======
 		"/dir/":       "dir 01777 {b-explicit-dir_myslice}",
-		"/dir/file-1": "file 0644 a441b15f {a-implicit-parent_myslice}",
-		"/dir/file-2": "file 0644 a441b15f {c-implicit-parent_myslice}",
->>>>>>> a09dd150
+		"/dir/file-1": "file 0644 a441b15f <0> {a-implicit-parent_myslice}",
+		"/dir/file-2": "file 0644 a441b15f <0> {c-implicit-parent_myslice}",
 	},
 }, {
 	summary: "Valid same file in two slices in different packages",
@@ -1483,7 +1478,6 @@
 		`,
 	},
 	error: `cannot find package "test-package" in archive\(s\)`,
-<<<<<<< HEAD
 }, {
 	summary: "Valid hard link in two slices in the same package",
 	slices: []setup.SliceKey{
@@ -1673,13 +1667,13 @@
 	}},
 	release: map[string]string{
 		"slices/mydir/test-package.yaml": `
-			package: test-package
-			slices:
-				myslice:
-					contents:
-						/hardlink:
-						/symlink:
-		`,
+					package: test-package
+					slices:
+						myslice:
+							contents:
+								/hardlink:
+								/symlink:
+				`,
 	},
 	filesystem: map[string]string{
 		"/hardlink": "symlink ./dir/file",
@@ -1689,8 +1683,6 @@
 		"/symlink":  "symlink ./dir/file <1> {test-package_myslice}",
 		"/hardlink": "symlink ./dir/file <1> {test-package_myslice}",
 	},
-=======
->>>>>>> a09dd150
 }}
 
 var defaultChiselYaml = `
