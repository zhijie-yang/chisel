package slicer_test

import (
	"archive/tar"
	"fmt"
	"io/fs"
	"os"
	"path"
	"path/filepath"
	"slices"
	"sort"
	"strings"

	"github.com/klauspost/compress/zstd"
	. "gopkg.in/check.v1"

	"github.com/canonical/chisel/internal/archive"
	"github.com/canonical/chisel/internal/manifest"
	"github.com/canonical/chisel/internal/setup"
	"github.com/canonical/chisel/internal/slicer"
	"github.com/canonical/chisel/internal/testutil"
)

var (
	testKey = testutil.PGPKeys["key1"]
)

type slicerTest struct {
	summary       string
	arch          string
	release       map[string]string
	pkgs          []*testutil.TestPackage
	slices        []setup.SliceKey
	hackopt       func(c *C, opts *slicer.RunOptions)
	filesystem    map[string]string
	manifestPaths map[string]string
	manifestPkgs  map[string]string
	error         string
}

var packageEntries = map[string][]testutil.TarEntry{
	"copyright-symlink-libssl3": {
		{Header: tar.Header{Name: "./"}},
		{Header: tar.Header{Name: "./usr/"}},
		{Header: tar.Header{Name: "./usr/lib/"}},
		{Header: tar.Header{Name: "./usr/lib/x86_64-linux-gnu/"}},
		{Header: tar.Header{Name: "./usr/lib/x86_64-linux-gnu/libssl.so.3", Mode: 00755}},
		{Header: tar.Header{Name: "./usr/share/"}},
		{Header: tar.Header{Name: "./usr/share/doc/"}},
		{Header: tar.Header{Name: "./usr/share/doc/copyright-symlink-libssl3/"}},
		{Header: tar.Header{Name: "./usr/share/doc/copyright-symlink-libssl3/copyright"}},
	},
	"copyright-symlink-openssl": {
		{Header: tar.Header{Name: "./"}},
		{Header: tar.Header{Name: "./etc/"}},
		{Header: tar.Header{Name: "./etc/ssl/"}},
		{Header: tar.Header{Name: "./etc/ssl/openssl.cnf"}},
		{Header: tar.Header{Name: "./usr/"}},
		{Header: tar.Header{Name: "./usr/bin/"}},
		{Header: tar.Header{Name: "./usr/bin/openssl", Mode: 00755}},
		{Header: tar.Header{Name: "./usr/share/"}},
		{Header: tar.Header{Name: "./usr/share/doc/"}},
		{Header: tar.Header{Name: "./usr/share/doc/copyright-symlink-openssl/"}},
		{Header: tar.Header{Name: "./usr/share/doc/copyright-symlink-openssl/copyright", Linkname: "../libssl3/copyright"}},
	},
}

var testPackageCopyrightEntries = []testutil.TarEntry{
	// Hardcoded copyright paths.
	testutil.Dir(0755, "./usr/"),
	testutil.Dir(0755, "./usr/share/"),
	testutil.Dir(0755, "./usr/share/doc/"),
	testutil.Dir(0755, "./usr/share/doc/test-package/"),
	testutil.Reg(0644, "./usr/share/doc/test-package/copyright", "copyright"),
}

var slicerTests = []slicerTest{{
	summary: "Basic slicing",
	slices:  []setup.SliceKey{{"test-package", "myslice"}},
	release: map[string]string{
		"slices/mydir/test-package.yaml": `
			package: test-package
			slices:
				myslice:
					contents:
						/dir/file:
						/dir/file-copy:  {copy: /dir/file}
						/other-dir/file: {symlink: ../dir/file}
						/dir/text-file:  {text: data1}
						/dir/foo/bar/:   {make: true, mode: 01777}
		`,
	},
	filesystem: map[string]string{
		"/dir/":           "dir 0755",
		"/dir/file":       "file 0644 cc55e2ec",
		"/dir/file-copy":  "file 0644 cc55e2ec",
		"/dir/foo/":       "dir 0755",
		"/dir/foo/bar/":   "dir 01777",
		"/dir/text-file":  "file 0644 5b41362b",
		"/other-dir/":     "dir 0755",
		"/other-dir/file": "symlink ../dir/file",
	},
<<<<<<< HEAD
	manifestPaths: map[string]string{
		"/dir/file":       "file 0644 cc55e2ec {test-package_myslice}",
		"/dir/file-copy":  "file 0644 cc55e2ec {test-package_myslice}",
=======
	report: map[string]string{
		"/dir/file":       "file 0644 cc55e2ec <0> {test-package_myslice}",
		"/dir/file-copy":  "file 0644 cc55e2ec <0> {test-package_myslice}",
>>>>>>> d499ec7a
		"/dir/foo/bar/":   "dir 01777 {test-package_myslice}",
		"/dir/text-file":  "file 0644 5b41362b <0> {test-package_myslice}",
		"/other-dir/file": "symlink ../dir/file <0> {test-package_myslice}",
	},
}, {
	summary: "Glob extraction",
	slices:  []setup.SliceKey{{"test-package", "myslice"}},
	release: map[string]string{
		"slices/mydir/test-package.yaml": `
			package: test-package
			slices:
				myslice:
					contents:
						/**/other-f*e:
		`,
	},
	filesystem: map[string]string{
		"/dir/":                  "dir 0755",
		"/dir/nested/":           "dir 0755",
		"/dir/nested/other-file": "file 0644 6b86b273",
		"/dir/other-file":        "file 0644 63d5dd49",
	},
<<<<<<< HEAD
	manifestPaths: map[string]string{
		"/dir/nested/other-file": "file 0644 6b86b273 {test-package_myslice}",
		"/dir/other-file":        "file 0644 63d5dd49 {test-package_myslice}",
=======
	report: map[string]string{
		"/dir/nested/other-file": "file 0644 6b86b273 <0> {test-package_myslice}",
		"/dir/other-file":        "file 0644 63d5dd49 <0> {test-package_myslice}",
>>>>>>> d499ec7a
	},
}, {
	summary: "Create new file under extracted directory and preserve parent directory permissions",
	slices:  []setup.SliceKey{{"test-package", "myslice"}},
	release: map[string]string{
		"slices/mydir/test-package.yaml": `
			package: test-package
			slices:
				myslice:
					contents:
						# Note the missing /parent/ here.
						/parent/new: {text: data1}
		`,
	},
	filesystem: map[string]string{
		"/parent/":    "dir 01777", // This is the magic.
		"/parent/new": "file 0644 5b41362b",
	},
<<<<<<< HEAD
	manifestPaths: map[string]string{
		"/parent/new": "file 0644 5b41362b {test-package_myslice}",
=======
	report: map[string]string{
		"/parent/new": "file 0644 5b41362b <0> {test-package_myslice}",
>>>>>>> d499ec7a
	},
}, {
	summary: "Create new nested file under extracted directory and preserve parent directory permissions",
	slices:  []setup.SliceKey{{"test-package", "myslice"}},
	release: map[string]string{
		"slices/mydir/test-package.yaml": `
			package: test-package
			slices:
				myslice:
					contents:
						# Note the missing /parent/ and /parent/permissions/ here.
						/parent/permissions/new: {text: data1}
		`,
	},
	filesystem: map[string]string{
		"/parent/":                "dir 01777", // This is the magic.
		"/parent/permissions/":    "dir 0764",  // This is the magic.
		"/parent/permissions/new": "file 0644 5b41362b",
	},
<<<<<<< HEAD
	manifestPaths: map[string]string{
		"/parent/permissions/new": "file 0644 5b41362b {test-package_myslice}",
=======
	report: map[string]string{
		"/parent/permissions/new": "file 0644 5b41362b <0> {test-package_myslice}",
>>>>>>> d499ec7a
	},
}, {
	summary: "Create new directory under extracted directory and preserve parent directory permissions",
	slices:  []setup.SliceKey{{"test-package", "myslice"}},
	release: map[string]string{
		"slices/mydir/test-package.yaml": `
			package: test-package
			slices:
				myslice:
					contents:
						# Note the missing /parent/ here.
						/parent/new/: {make: true}
		`,
	},
	filesystem: map[string]string{
		"/parent/":     "dir 01777", // This is the magic.
		"/parent/new/": "dir 0755",
	},
	manifestPaths: map[string]string{
		"/parent/new/": "dir 0755 {test-package_myslice}",
	},
}, {
	summary: "Create new file using glob and preserve parent directory permissions",
	slices:  []setup.SliceKey{{"test-package", "myslice"}},
	release: map[string]string{
		"slices/mydir/test-package.yaml": `
			package: test-package
			slices:
				myslice:
					contents:
						# Note the missing /parent/ and /parent/permissions/ here.
						/parent/**:
		`,
	},
	filesystem: map[string]string{
		"/parent/":                 "dir 01777", // This is the magic.
		"/parent/permissions/":     "dir 0764",  // This is the magic.
		"/parent/permissions/file": "file 0755 722c14b3",
	},
	manifestPaths: map[string]string{
		"/parent/":                 "dir 01777 {test-package_myslice}",
		"/parent/permissions/":     "dir 0764 {test-package_myslice}",
		"/parent/permissions/file": "file 0755 722c14b3 <0> {test-package_myslice}",
	},
}, {
	summary: "Conditional architecture",
	arch:    "amd64",
	slices:  []setup.SliceKey{{"test-package", "myslice"}},
	release: map[string]string{
		"slices/mydir/test-package.yaml": `
			package: test-package
			slices:
				myslice:
					contents:
						/dir/text-file-1: {text: data1, arch: amd64}
						/dir/text-file-2: {text: data1, arch: i386}
						/dir/text-file-3: {text: data1, arch: [i386, amd64]}
						/dir/nested/copy-1: {copy: /dir/nested/file, arch: amd64}
						/dir/nested/copy-2: {copy: /dir/nested/file, arch: i386}
						/dir/nested/copy-3: {copy: /dir/nested/file, arch: [i386, amd64]}
		`,
	},
	filesystem: map[string]string{
		"/dir/":              "dir 0755",
		"/dir/text-file-1":   "file 0644 5b41362b",
		"/dir/text-file-3":   "file 0644 5b41362b",
		"/dir/nested/":       "dir 0755",
		"/dir/nested/copy-1": "file 0644 84237a05",
		"/dir/nested/copy-3": "file 0644 84237a05",
	},
<<<<<<< HEAD
	manifestPaths: map[string]string{
		"/dir/nested/copy-1": "file 0644 84237a05 {test-package_myslice}",
		"/dir/nested/copy-3": "file 0644 84237a05 {test-package_myslice}",
		"/dir/text-file-1":   "file 0644 5b41362b {test-package_myslice}",
		"/dir/text-file-3":   "file 0644 5b41362b {test-package_myslice}",
=======
	report: map[string]string{
		"/dir/nested/copy-1": "file 0644 84237a05 <0> {test-package_myslice}",
		"/dir/nested/copy-3": "file 0644 84237a05 <0> {test-package_myslice}",
		"/dir/text-file-1":   "file 0644 5b41362b <0> {test-package_myslice}",
		"/dir/text-file-3":   "file 0644 5b41362b <0> {test-package_myslice}",
>>>>>>> d499ec7a
	},
}, {
	summary: "Copyright is installed",
	slices:  []setup.SliceKey{{"test-package", "myslice"}},
	pkgs: []*testutil.TestPackage{{
		Name: "test-package",
		// Add the copyright entries to the package.
		Data: testutil.MustMakeDeb(append(testutil.TestPackageEntries, testPackageCopyrightEntries...)),
	}},
	release: map[string]string{
		"slices/mydir/test-package.yaml": `
			package: test-package
			slices:
				myslice:
					contents:
						/dir/file:
		`,
	},
	filesystem: map[string]string{
		"/dir/":     "dir 0755",
		"/dir/file": "file 0644 cc55e2ec",
		// Hardcoded copyright entries.
		"/usr/":                                 "dir 0755",
		"/usr/share/":                           "dir 0755",
		"/usr/share/doc/":                       "dir 0755",
		"/usr/share/doc/test-package/":          "dir 0755",
		"/usr/share/doc/test-package/copyright": "file 0644 c2fca2aa",
	},
<<<<<<< HEAD
	manifestPaths: map[string]string{
		"/dir/file": "file 0644 cc55e2ec {test-package_myslice}",
=======
	report: map[string]string{
		"/dir/file": "file 0644 cc55e2ec <0> {test-package_myslice}",
>>>>>>> d499ec7a
	},
}, {
	summary: "Install two packages",
	slices: []setup.SliceKey{
		{"test-package", "myslice"},
		{"other-package", "myslice"}},
	pkgs: []*testutil.TestPackage{{
		Name: "test-package",
		Data: testutil.PackageData["test-package"],
	}, {
		Name: "other-package",
		Data: testutil.PackageData["other-package"],
	}},
	release: map[string]string{
		"slices/mydir/test-package.yaml": `
			package: test-package
			slices:
				myslice:
					contents:
						/dir/file:
						/foo/: {make: true}
		`,
		"slices/mydir/other-package.yaml": `
			package: other-package
			slices:
				myslice:
					contents:
						/file:
						/bar/: {make: true}
		`,
	},
	filesystem: map[string]string{
		"/bar/":     "dir 0755",
		"/dir/":     "dir 0755",
		"/dir/file": "file 0644 cc55e2ec",
		"/file":     "file 0644 fc02ca0e",
		"/foo/":     "dir 0755",
	},
	manifestPaths: map[string]string{
		"/foo/":     "dir 0755 {test-package_myslice}",
		"/dir/file": "file 0644 cc55e2ec <0> {test-package_myslice}",
		"/bar/":     "dir 0755 {other-package_myslice}",
		"/file":     "file 0644 fc02ca0e <0> {other-package_myslice}",
	},
}, {
	summary: "Install two packages, explicit path has preference over implicit parent",
	slices: []setup.SliceKey{
		{"implicit-parent", "myslice"},
		{"explicit-dir", "myslice"}},
	pkgs: []*testutil.TestPackage{{
		Name: "implicit-parent",
		Data: testutil.MustMakeDeb([]testutil.TarEntry{
			testutil.Dir(0755, "./dir/"),
			testutil.Reg(0644, "./dir/file", "random"),
		}),
	}, {
		Name: "explicit-dir",
		Data: testutil.MustMakeDeb([]testutil.TarEntry{
			testutil.Dir(01777, "./dir/"),
		}),
	}},
	release: map[string]string{
		"slices/mydir/implicit-parent.yaml": `
			package: implicit-parent
			slices:
				myslice:
					contents:
						/dir/file:
		`,
		"slices/mydir/explicit-dir.yaml": `
			package: explicit-dir
			slices:
				myslice:
					contents:
						/dir/:
		`,
	},
	filesystem: map[string]string{
		"/dir/":     "dir 01777",
		"/dir/file": "file 0644 a441b15f",
	},
	manifestPaths: map[string]string{
		"/dir/":     "dir 01777 {explicit-dir_myslice}",
		"/dir/file": "file 0644 a441b15f <0> {implicit-parent_myslice}",
	},
}, {
	summary: "Valid same file in two slices in different packages",
	slices: []setup.SliceKey{
		{"test-package", "myslice"},
		{"other-package", "myslice"}},
	pkgs: []*testutil.TestPackage{{
		Name: "test-package",
		Data: testutil.PackageData["test-package"],
	}, {
		Name: "other-package",
		Data: testutil.PackageData["other-package"],
	}},
	release: map[string]string{
		"slices/mydir/test-package.yaml": `
			package: test-package
			slices:
				myslice:
					contents:
						/textFile: {text: SAME_TEXT}
		`,
		"slices/mydir/other-package.yaml": `
			package: other-package
			slices:
				myslice:
					contents:
						/textFile: {text: SAME_TEXT}
		`,
	},
	filesystem: map[string]string{
		"/textFile": "file 0644 c6c83d10",
	},
<<<<<<< HEAD
	manifestPaths: map[string]string{
		"/textFile": "file 0644 c6c83d10 {other-package_myslice,test-package_myslice}",
=======
	report: map[string]string{
		// Note: This is the only case where two slices can declare the same
		// file without conflicts.
		// TODO which slice(s) should own the file.
		"/textFile": "file 0644 c6c83d10 <0> {other-package_myslice}",
>>>>>>> d499ec7a
	},
}, {
	summary: "Script: write a file",
	slices:  []setup.SliceKey{{"test-package", "myslice"}},
	release: map[string]string{
		"slices/mydir/test-package.yaml": `
			package: test-package
			slices:
				myslice:
					contents:
						/dir/text-file: {text: data1, mutable: true}
					mutate: |
						content.write("/dir/text-file", "data2")
		`,
	},
	filesystem: map[string]string{
		"/dir/":          "dir 0755",
		"/dir/text-file": "file 0644 d98cf53e",
	},
<<<<<<< HEAD
	manifestPaths: map[string]string{
		"/dir/text-file": "file 0644 5b41362b d98cf53e {test-package_myslice}",
=======
	report: map[string]string{
		"/dir/text-file": "file 0644 5b41362b d98cf53e <0> {test-package_myslice}",
>>>>>>> d499ec7a
	},
}, {
	summary: "Script: read a file",
	slices:  []setup.SliceKey{{"test-package", "myslice"}},
	release: map[string]string{
		"slices/mydir/test-package.yaml": `
			package: test-package
			slices:
				myslice:
					contents:
						/dir/text-file-1: {text: data1}
						/foo/text-file-2: {text: data2, mutable: true}
					mutate: |
						data = content.read("/dir/text-file-1")
						content.write("/foo/text-file-2", data)
		`,
	},
	filesystem: map[string]string{
		"/dir/":            "dir 0755",
		"/dir/text-file-1": "file 0644 5b41362b",
		"/foo/":            "dir 0755",
		"/foo/text-file-2": "file 0644 5b41362b",
	},
<<<<<<< HEAD
	manifestPaths: map[string]string{
		"/dir/text-file-1": "file 0644 5b41362b {test-package_myslice}",
		"/foo/text-file-2": "file 0644 d98cf53e 5b41362b {test-package_myslice}",
=======
	report: map[string]string{
		"/dir/text-file-1": "file 0644 5b41362b <0> {test-package_myslice}",
		"/foo/text-file-2": "file 0644 d98cf53e 5b41362b <0> {test-package_myslice}",
>>>>>>> d499ec7a
	},
}, {
	summary: "Script: use 'until' to remove file after mutate",
	slices:  []setup.SliceKey{{"test-package", "myslice"}},
	release: map[string]string{
		"slices/mydir/test-package.yaml": `
			package: test-package
			slices:
				myslice:
					contents:
						/dir/text-file-1: {text: data1, until: mutate}
						/foo/text-file-2: {text: data2, mutable: true}
					mutate: |
						data = content.read("/dir/text-file-1")
						content.write("/foo/text-file-2", data)
		`,
	},
	filesystem: map[string]string{
		"/dir/":            "dir 0755",
		"/foo/":            "dir 0755",
		"/foo/text-file-2": "file 0644 5b41362b",
	},
<<<<<<< HEAD
	manifestPaths: map[string]string{
		"/foo/text-file-2": "file 0644 d98cf53e 5b41362b {test-package_myslice}",
=======
	report: map[string]string{
		"/foo/text-file-2": "file 0644 d98cf53e 5b41362b <0> {test-package_myslice}",
>>>>>>> d499ec7a
	},
}, {
	summary: "Script: use 'until' to remove wildcard after mutate",
	slices:  []setup.SliceKey{{"test-package", "myslice"}},
	release: map[string]string{
		"slices/mydir/test-package.yaml": `
			package: test-package
			slices:
				myslice:
					contents:
						/dir/nested**:  {until: mutate}
						/other-dir/text-file: {until: mutate, text: data1}
		`,
	},
	filesystem: map[string]string{
		"/dir/":       "dir 0755",
		"/other-dir/": "dir 0755",
	},
	manifestPaths: map[string]string{},
}, {
	summary: "Script: 'until' does not remove non-empty directories",
	slices:  []setup.SliceKey{{"test-package", "myslice"}},
	release: map[string]string{
		"slices/mydir/test-package.yaml": `
			package: test-package
			slices:
				myslice:
					contents:
						/dir/nested/: {until: mutate}
						/dir/nested/file-copy: {copy: /dir/file}
		`,
	},
	filesystem: map[string]string{
		"/dir/":                 "dir 0755",
		"/dir/nested/":          "dir 0755",
		"/dir/nested/file-copy": "file 0644 cc55e2ec",
	},
<<<<<<< HEAD
	manifestPaths: map[string]string{
		"/dir/nested/file-copy": "file 0644 cc55e2ec {test-package_myslice}",
=======
	report: map[string]string{
		"/dir/nested/file-copy": "file 0644 cc55e2ec <0> {test-package_myslice}",
>>>>>>> d499ec7a
	},
}, {
	summary: "Script: writing same contents to existing file does not set the final hash in report",
	slices:  []setup.SliceKey{{"test-package", "myslice"}},
	release: map[string]string{
		"slices/mydir/test-package.yaml": `
			package: test-package
			slices:
				myslice:
					contents:
						/dir/text-file: {text: data1, mutable: true}
					mutate: |
						content.write("/dir/text-file", "data1")
		`,
	},
	filesystem: map[string]string{
		"/dir/":          "dir 0755",
		"/dir/text-file": "file 0644 5b41362b",
	},
<<<<<<< HEAD
	manifestPaths: map[string]string{
		"/dir/text-file": "file 0644 5b41362b {test-package_myslice}",
=======
	report: map[string]string{
		"/dir/text-file": "file 0644 5b41362b <0> {test-package_myslice}",
>>>>>>> d499ec7a
	},
}, {
	summary: "Script: cannot write non-mutable files",
	slices:  []setup.SliceKey{{"test-package", "myslice"}},
	release: map[string]string{
		"slices/mydir/test-package.yaml": `
			package: test-package
			slices:
				myslice:
					contents:
						/dir/text-file: {text: data1}
					mutate: |
						content.write("/dir/text-file", "data2")
		`,
	},
	error: `slice test-package_myslice: cannot write file which is not mutable: /dir/text-file`,
}, {
	summary: "Script: cannot write to unlisted file",
	slices:  []setup.SliceKey{{"test-package", "myslice"}},
	release: map[string]string{
		"slices/mydir/test-package.yaml": `
			package: test-package
			slices:
				myslice:
					contents:
					mutate: |
						content.write("/dir/text-file", "data")
		`,
	},
	error: `slice test-package_myslice: cannot write file which is not mutable: /dir/text-file`,
}, {
	summary: "Script: cannot write to directory",
	slices:  []setup.SliceKey{{"test-package", "myslice"}},
	release: map[string]string{
		"slices/mydir/test-package.yaml": `
			package: test-package
			slices:
				myslice:
					contents:
						/dir/: {make: true}
					mutate: |
						content.write("/dir/", "data")
		`,
	},
	error: `slice test-package_myslice: cannot write file which is not mutable: /dir/`,
}, {
	summary: "Script: cannot read unlisted content",
	slices:  []setup.SliceKey{{"test-package", "myslice2"}},
	release: map[string]string{
		"slices/mydir/test-package.yaml": `
			package: test-package
			slices:
				myslice1:
					contents:
						/dir/text-file: {text: data1}
				myslice2:
					mutate: |
						content.read("/dir/text-file")
		`,
	},
	error: `slice test-package_myslice2: cannot read file which is not selected: /dir/text-file`,
}, {
	summary: "Script: can read globbed content",
	slices:  []setup.SliceKey{{"test-package", "myslice1"}, {"test-package", "myslice2"}},
	release: map[string]string{
		"slices/mydir/test-package.yaml": `
			package: test-package
			slices:
				myslice1:
					contents:
						/dir/nested/fil*:
				myslice2:
					mutate: |
						content.read("/dir/nested/file")
		`,
	},
}, {
	summary: "Relative content root directory must not error",
	slices:  []setup.SliceKey{{"test-package", "myslice"}},
	release: map[string]string{
		"slices/mydir/test-package.yaml": `
			package: test-package
			slices:
				myslice:
					contents:
						/dir/text-file: {text: data1, mutable: true}
					mutate: |
						content.read("/dir/text-file")
						content.write("/dir/text-file", "data2")
		`,
	},
	hackopt: func(c *C, opts *slicer.RunOptions) {
		dir, err := os.Getwd()
		c.Assert(err, IsNil)
		opts.TargetDir, err = filepath.Rel(dir, opts.TargetDir)
		c.Assert(err, IsNil)
	},
}, {
	summary: "Can list parent directories of normal paths",
	slices:  []setup.SliceKey{{"test-package", "myslice"}},
	release: map[string]string{
		"slices/mydir/test-package.yaml": `
			package: test-package
			slices:
				myslice:
					contents:
						/a/b/c: {text: foo}
						/x/y/: {make: true}
					mutate: |
						content.list("/")
						content.list("/a")
						content.list("/a/b")
						content.list("/x")
						content.list("/x/y")
		`,
	},
}, {
	summary: "Cannot list unselected directory",
	slices:  []setup.SliceKey{{"test-package", "myslice"}},
	release: map[string]string{
		"slices/mydir/test-package.yaml": `
			package: test-package
			slices:
				myslice:
					contents:
						/a/b/c: {text: foo}
					mutate: |
						content.list("/a/d")
		`,
	},
	error: `slice test-package_myslice: cannot list directory which is not selected: /a/d/`,
}, {
	summary: "Cannot list file path as a directory",
	slices:  []setup.SliceKey{{"test-package", "myslice"}},
	release: map[string]string{
		"slices/mydir/test-package.yaml": `
			package: test-package
			slices:
				myslice:
					contents:
						/a/b/c: {text: foo}
					mutate: |
						content.list("/a/b/c")
		`,
	},
	error: `slice test-package_myslice: content is not a directory: /a/b/c`,
}, {
	summary: "Can list parent directories of globs",
	slices:  []setup.SliceKey{{"test-package", "myslice"}},
	release: map[string]string{
		"slices/mydir/test-package.yaml": `
			package: test-package
			slices:
				myslice:
					contents:
						/**/nested/f?le:
					mutate: |
						content.list("/dir/nested")
		`,
	},
}, {
	summary: "Cannot list directories not matched by glob",
	slices:  []setup.SliceKey{{"test-package", "myslice"}},
	release: map[string]string{
		"slices/mydir/test-package.yaml": `
			package: test-package
			slices:
				myslice:
					contents:
						/**/nested/f?le:
					mutate: |
						content.list("/other-dir")
		`,
	},
	error: `slice test-package_myslice: cannot list directory which is not selected: /other-dir/`,
}, {
	summary: "Duplicate copyright symlink is ignored",
	slices:  []setup.SliceKey{{"copyright-symlink-openssl", "bins"}},
	pkgs: []*testutil.TestPackage{{
		Name: "copyright-symlink-openssl",
		Data: testutil.MustMakeDeb(packageEntries["copyright-symlink-openssl"]),
	}, {
		Name: "copyright-symlink-libssl3",
		Data: testutil.MustMakeDeb(packageEntries["copyright-symlink-libssl3"]),
	}},
	release: map[string]string{
		"slices/mydir/copyright-symlink-libssl3.yaml": `
			package: copyright-symlink-libssl3
			slices:
				libs:
					contents:
						/usr/lib/x86_64-linux-gnu/libssl.so.3:
		`,
		"slices/mydir/copyright-symlink-openssl.yaml": `
			package: copyright-symlink-openssl
			slices:
				bins:
					essential:
						- copyright-symlink-libssl3_libs
						- copyright-symlink-openssl_config
					contents:
						/usr/bin/openssl:
				config:
					contents:
						/etc/ssl/openssl.cnf:
		`,
	},
}, {
	summary: "Can list unclean directory paths",
	slices:  []setup.SliceKey{{"test-package", "myslice"}},
	release: map[string]string{
		"slices/mydir/test-package.yaml": `
			package: test-package
			slices:
				myslice:
					contents:
						/a/b/c: {text: foo}
						/x/y/: {make: true}
					mutate: |
						content.list("/////")
						content.list("/a/")
						content.list("/a/b/../b/")
						content.list("/x///")
						content.list("/x/./././y")
		`,
	},
}, {
	summary: "Cannot read directories",
	slices:  []setup.SliceKey{{"test-package", "myslice"}},
	release: map[string]string{
		"slices/mydir/test-package.yaml": `
			package: test-package
			slices:
				myslice:
					contents:
						/x/y/: {make: true}
					mutate: |
						content.read("/x/y")
		`,
	},
	error: `slice test-package_myslice: content is not a file: /x/y`,
}, {
	summary: "Multiple archives with priority",
	slices:  []setup.SliceKey{{"test-package", "myslice"}, {"other-package", "myslice"}},
	pkgs: []*testutil.TestPackage{{
		Name:    "test-package",
		Hash:    "h1",
		Version: "v1",
		Arch:    "a1",
		Data: testutil.MustMakeDeb([]testutil.TarEntry{
			testutil.Reg(0644, "./file", "from foo"),
		}),
		Archives: []string{"foo"},
	}, {
		Name:    "test-package",
		Hash:    "h2",
		Version: "v2",
		Arch:    "a2",
		Data: testutil.MustMakeDeb([]testutil.TarEntry{
			testutil.Reg(0644, "./file", "from bar"),
		}),
		Archives: []string{"bar"},
	}, {
		Name:    "other-package",
		Hash:    "h3",
		Version: "v3",
		Arch:    "a3",
		Data: testutil.MustMakeDeb([]testutil.TarEntry{
			testutil.Reg(0644, "./other-file", "from bar"),
		}),
		Archives: []string{"bar"},
	}},
	release: map[string]string{
		"chisel.yaml": `
			format: v1
			archives:
				foo:
					version: 22.04
					components: [main, universe]
					suites: [jammy]
					priority: 20
					public-keys: [test-key]
				bar:
					version: 22.04
					components: [main]
					suites: [jammy]
					priority: 10
					public-keys: [test-key]
			public-keys:
				test-key:
					id: ` + testKey.ID + `
					armor: |` + "\n" + testutil.PrefixEachLine(testKey.PubKeyArmor, "\t\t\t\t\t\t") + `
		`,
		"slices/mydir/test-package.yaml": `
			package: test-package
			slices:
				myslice:
					contents:
						/file:
		`,
		"slices/mydir/other-package.yaml": `
			package: other-package
			slices:
				myslice:
					contents:
						/other-file:
		`,
	},
	filesystem: map[string]string{
		// The notion of "default" is obsolete and highest priority is selected.
		"/file": "file 0644 7a3e00f5",
		// Fetched from archive "bar" as no other archive has the package.
		"/other-file": "file 0644 fa0c9cdb",
	},
	manifestPaths: map[string]string{
		"/file":       "file 0644 7a3e00f5 {test-package_myslice}",
		"/other-file": "file 0644 fa0c9cdb {other-package_myslice}",
	},
	manifestPkgs: map[string]string{
		"test-package":  "test-package v1 a1 h1",
		"other-package": "other-package v3 a3 h3",
	},
}, {
	summary: "Pinned archive bypasses higher priority",
	slices:  []setup.SliceKey{{"test-package", "myslice"}},
	pkgs: []*testutil.TestPackage{{
		Name:    "test-package",
		Hash:    "h1",
		Version: "v1",
		Arch:    "a1",
		Data: testutil.MustMakeDeb([]testutil.TarEntry{
			testutil.Reg(0644, "./file", "from foo"),
		}),
		Archives: []string{"foo"},
	}, {
		Name:    "test-package",
		Hash:    "h2",
		Version: "v2",
		Arch:    "a2",
		Data: testutil.MustMakeDeb([]testutil.TarEntry{
			testutil.Reg(0644, "./file", "from bar"),
		}),
		Archives: []string{"bar"},
	}},
	release: map[string]string{
		"chisel.yaml": `
			format: v1
			archives:
				foo:
					version: 22.04
					components: [main, universe]
					suites: [jammy]
					priority: 20
					public-keys: [test-key]
				bar:
					version: 22.04
					components: [main]
					suites: [jammy]
					priority: 10
					public-keys: [test-key]
			public-keys:
				test-key:
					id: ` + testKey.ID + `
					armor: |` + "\n" + testutil.PrefixEachLine(testKey.PubKeyArmor, "\t\t\t\t\t\t") + `
		`,
		"slices/mydir/test-package.yaml": `
			package: test-package
			archive: bar
			slices:
				myslice:
					contents:
						/file:
		`,
	},
	hackopt: func(c *C, opts *slicer.RunOptions) {
		delete(opts.Archives, "foo")
	},
	filesystem: map[string]string{
		// test-package fetched from pinned archive "bar".
		"/file": "file 0644 fa0c9cdb",
	},
	manifestPaths: map[string]string{
		"/file": "file 0644 fa0c9cdb {test-package_myslice}",
	},
	manifestPkgs: map[string]string{
		"test-package": "test-package v2 a2 h2",
	},
}, {
	summary: "Pinned archive does not have the package",
	slices:  []setup.SliceKey{{"test-package", "myslice"}},
	pkgs: []*testutil.TestPackage{{
		Name: "test-package",
		Data: testutil.MustMakeDeb([]testutil.TarEntry{
			testutil.Reg(0644, "./file", "from foo"),
		}),
		Archives: []string{"foo"},
	}},
	release: map[string]string{
		"chisel.yaml": `
			format: v1
			archives:
				foo:
					version: 22.04
					components: [main, universe]
					suites: [jammy]
					priority: 20
					public-keys: [test-key]
				bar:
					version: 22.04
					components: [main]
					suites: [jammy]
					priority: 10
					public-keys: [test-key]
			public-keys:
				test-key:
					id: ` + testKey.ID + `
					armor: |` + "\n" + testutil.PrefixEachLine(testKey.PubKeyArmor, "\t\t\t\t\t\t") + `
		`,
		"slices/mydir/test-package.yaml": `
			package: test-package
			archive: bar
			slices:
				myslice:
					contents:
						/file:
		`,
	},
	// Although archive "foo" does have the package, since archive "bar" has
	// been pinned in the slice definition, no other archives will be checked.
	error: `cannot find package "test-package" in archive\(s\)`,
}, {
	summary: "No archives have the package",
	slices:  []setup.SliceKey{{"test-package", "myslice"}},
	pkgs:    []*testutil.TestPackage{},
	release: map[string]string{
		"chisel.yaml": `
			format: v1
			archives:
				foo:
					version: 22.04
					components: [main, universe]
					suites: [jammy]
					priority: 20
					public-keys: [test-key]
				bar:
					version: 22.04
					components: [main]
					suites: [jammy]
					priority: 10
					public-keys: [test-key]
			public-keys:
				test-key:
					id: ` + testKey.ID + `
					armor: |` + "\n" + testutil.PrefixEachLine(testKey.PubKeyArmor, "\t\t\t\t\t\t") + `
		`,
		"slices/mydir/test-package.yaml": `
			package: test-package
			slices:
				myslice:
					contents:
						/file:
		`,
	},
<<<<<<< HEAD
	error: `cannot find package "test-package" in archive\(s\)`,
}, {
	summary: "Negative priority archives are ignored when not explicitly pinned in package",
	slices:  []setup.SliceKey{{"test-package", "myslice"}},
	pkgs: []*testutil.TestPackage{{
		Name: "test-package",
		Data: testutil.MustMakeDeb([]testutil.TarEntry{
			testutil.Reg(0644, "./file", "from foo"),
		}),
		Archives: []string{"foo"},
	}},
	release: map[string]string{
		"chisel.yaml": `
			format: v1
			archives:
				foo:
					version: 22.04
					components: [main, universe]
					suites: [jammy]
					priority: -20
					public-keys: [test-key]
			public-keys:
				test-key:
					id: ` + testKey.ID + `
					armor: |` + "\n" + testutil.PrefixEachLine(testKey.PubKeyArmor, "\t\t\t\t\t\t") + `
		`,
		"slices/mydir/test-package.yaml": `
			package: test-package
			slices:
				myslice:
					contents:
						/file:
		`,
	},
	error: `cannot find package "test-package" in archive\(s\)`,
}, {
	summary: "Negative priority archive explicitly pinned in package",
	slices:  []setup.SliceKey{{"test-package", "myslice"}},
	pkgs: []*testutil.TestPackage{{
		Name:    "test-package",
		Hash:    "h1",
		Version: "v1",
		Arch:    "a1",
		Data: testutil.MustMakeDeb([]testutil.TarEntry{
			testutil.Reg(0644, "./file", "from foo"),
		}),
		Archives: []string{"foo"},
	}},
	release: map[string]string{
		"chisel.yaml": `
			format: v1
			archives:
				foo:
					version: 22.04
					components: [main, universe]
					suites: [jammy]
					priority: -20
					public-keys: [test-key]
			public-keys:
				test-key:
					id: ` + testKey.ID + `
					armor: |` + "\n" + testutil.PrefixEachLine(testKey.PubKeyArmor, "\t\t\t\t\t\t") + `
		`,
		"slices/mydir/test-package.yaml": `
			package: test-package
			archive: foo
			slices:
				myslice:
					contents:
						/file:
		`,
	},
	filesystem: map[string]string{
		"/file": "file 0644 7a3e00f5",
	},
	manifestPaths: map[string]string{
		"/file": "file 0644 7a3e00f5 {test-package_myslice}",
	},
	manifestPkgs: map[string]string{
		"test-package": "test-package v1 a1 h1",
=======
	report: map[string]string{
		"/dir/nested/file": "file 0644 84237a05 <0> {test-package_myslice}",
>>>>>>> d499ec7a
	},
}, {
	summary: "Multiple slices of same package",
	slices: []setup.SliceKey{
		{"test-package", "myslice1"},
		{"test-package", "myslice2"},
	},
	release: map[string]string{
		"slices/mydir/test-package.yaml": `
			package: test-package
			slices:
				myslice1:
					contents:
						/dir/file:
						/dir/file-copy:  {copy: /dir/file}
						/other-dir/file: {symlink: ../dir/file}
						/dir/foo/bar/:   {make: true, mode: 01777}
				myslice2:
					contents:
						/dir/other-file:
		`,
	},
	filesystem: map[string]string{
		"/dir/":           "dir 0755",
		"/dir/file":       "file 0644 cc55e2ec",
		"/dir/file-copy":  "file 0644 cc55e2ec",
		"/dir/foo/":       "dir 0755",
		"/dir/foo/bar/":   "dir 01777",
		"/dir/other-file": "file 0644 63d5dd49",
		"/other-dir/":     "dir 0755",
		"/other-dir/file": "symlink ../dir/file",
	},
<<<<<<< HEAD
	manifestPaths: map[string]string{
		"/dir/file":       "file 0644 cc55e2ec {test-package_myslice1}",
		"/dir/file-copy":  "file 0644 cc55e2ec {test-package_myslice1}",
=======
	report: map[string]string{
		"/dir/file":       "file 0644 cc55e2ec <0> {test-package_myslice1}",
		"/dir/file-copy":  "file 0644 cc55e2ec <0> {test-package_myslice1}",
>>>>>>> d499ec7a
		"/dir/foo/bar/":   "dir 01777 {test-package_myslice1}",
		"/dir/other-file": "file 0644 63d5dd49 <0> {test-package_myslice2}",
		"/other-dir/file": "symlink ../dir/file <0> {test-package_myslice1}",
	},
}, {
	summary: "Same glob in several entries with until:mutate and reading from script",
	slices: []setup.SliceKey{
		{"test-package", "myslice1"},
		{"test-package", "myslice2"},
	},
	release: map[string]string{
		"slices/mydir/test-package.yaml": `
			package: test-package
			slices:
				myslice1:
					contents:
						/dir/**: {until: mutate}
					mutate: |
						content.read("/dir/file")
				myslice2:
					contents:
						/dir/**:
					mutate: |
						content.read("/dir/file")
		`,
	},
	filesystem: map[string]string{
		"/dir/nested/other-file":        "file 0644 6b86b273",
		"/dir/several/":                 "dir 0755",
		"/dir/several/levels/":          "dir 0755",
		"/dir/several/levels/deep/file": "file 0644 6bc26dff",
		"/dir/":                         "dir 0755",
		"/dir/file":                     "file 0644 cc55e2ec",
		"/dir/nested/":                  "dir 0755",
		"/dir/nested/file":              "file 0644 84237a05",
		"/dir/other-file":               "file 0644 63d5dd49",
		"/dir/several/levels/deep/":     "dir 0755",
	},
	manifestPaths: map[string]string{
		"/dir/":                         "dir 0755 {test-package_myslice2}",
		"/dir/file":                     "file 0644 cc55e2ec <0> {test-package_myslice2}",
		"/dir/nested/":                  "dir 0755 {test-package_myslice2}",
		"/dir/nested/file":              "file 0644 84237a05 <0> {test-package_myslice2}",
		"/dir/nested/other-file":        "file 0644 6b86b273 <0> {test-package_myslice2}",
		"/dir/other-file":               "file 0644 63d5dd49 <0> {test-package_myslice2}",
		"/dir/several/":                 "dir 0755 {test-package_myslice2}",
		"/dir/several/levels/":          "dir 0755 {test-package_myslice2}",
		"/dir/several/levels/deep/":     "dir 0755 {test-package_myslice2}",
		"/dir/several/levels/deep/file": "file 0644 6bc26dff <0> {test-package_myslice2}",
	},
}, {
	summary: "Overlapping globs, until:mutate and reading from script",
	slices: []setup.SliceKey{
		{"test-package", "myslice2"},
		{"test-package", "myslice1"},
	},
	release: map[string]string{
		"slices/mydir/test-package.yaml": `
			package: test-package
			slices:
				myslice1:
					contents:
						/dir/**:
					mutate: |
						content.read("/dir/file")
				myslice2:
					contents:
						/dir/nested/**: {until: mutate}
					mutate: |
						content.read("/dir/file")
		`,
	},
	filesystem: map[string]string{
		"/dir/":                         "dir 0755",
		"/dir/file":                     "file 0644 cc55e2ec",
		"/dir/nested/":                  "dir 0755",
		"/dir/nested/file":              "file 0644 84237a05",
		"/dir/nested/other-file":        "file 0644 6b86b273",
		"/dir/other-file":               "file 0644 63d5dd49",
		"/dir/several/":                 "dir 0755",
		"/dir/several/levels/":          "dir 0755",
		"/dir/several/levels/deep/":     "dir 0755",
		"/dir/several/levels/deep/file": "file 0644 6bc26dff",
	},
	manifestPaths: map[string]string{
		"/dir/":                         "dir 0755 {test-package_myslice1}",
		"/dir/file":                     "file 0644 cc55e2ec <0> {test-package_myslice1}",
		"/dir/nested/":                  "dir 0755 {test-package_myslice1}",
		"/dir/nested/file":              "file 0644 84237a05 <0> {test-package_myslice1}",
		"/dir/nested/other-file":        "file 0644 6b86b273 <0> {test-package_myslice1}",
		"/dir/other-file":               "file 0644 63d5dd49 <0> {test-package_myslice1}",
		"/dir/several/":                 "dir 0755 {test-package_myslice1}",
		"/dir/several/levels/":          "dir 0755 {test-package_myslice1}",
		"/dir/several/levels/deep/":     "dir 0755 {test-package_myslice1}",
		"/dir/several/levels/deep/file": "file 0644 6bc26dff <0> {test-package_myslice1}",
	},
}, {
	summary: "Overlapping glob and single entry, until:mutate on entry and reading from script",
	slices: []setup.SliceKey{
		{"test-package", "myslice1"},
		{"test-package", "myslice2"},
	},
	release: map[string]string{
		"slices/mydir/test-package.yaml": `
			package: test-package
			slices:
				myslice1:
					contents:
						/dir/**:
					mutate: |
						content.read("/dir/file")
				myslice2:
					contents:
						/dir/file: {until: mutate}
					mutate: |
						content.read("/dir/file")
		`,
	},
	filesystem: map[string]string{
		"/dir/":                         "dir 0755",
		"/dir/file":                     "file 0644 cc55e2ec",
		"/dir/nested/":                  "dir 0755",
		"/dir/nested/file":              "file 0644 84237a05",
		"/dir/nested/other-file":        "file 0644 6b86b273",
		"/dir/other-file":               "file 0644 63d5dd49",
		"/dir/several/":                 "dir 0755",
		"/dir/several/levels/":          "dir 0755",
		"/dir/several/levels/deep/":     "dir 0755",
		"/dir/several/levels/deep/file": "file 0644 6bc26dff",
	},
	manifestPaths: map[string]string{
		"/dir/":                         "dir 0755 {test-package_myslice1}",
		"/dir/file":                     "file 0644 cc55e2ec <0> {test-package_myslice1}",
		"/dir/nested/":                  "dir 0755 {test-package_myslice1}",
		"/dir/nested/file":              "file 0644 84237a05 <0> {test-package_myslice1}",
		"/dir/nested/other-file":        "file 0644 6b86b273 <0> {test-package_myslice1}",
		"/dir/other-file":               "file 0644 63d5dd49 <0> {test-package_myslice1}",
		"/dir/several/":                 "dir 0755 {test-package_myslice1}",
		"/dir/several/levels/":          "dir 0755 {test-package_myslice1}",
		"/dir/several/levels/deep/":     "dir 0755 {test-package_myslice1}",
		"/dir/several/levels/deep/file": "file 0644 6bc26dff <0> {test-package_myslice1}",
	},
}, {
	summary: "Overlapping glob and single entry, until:mutate on glob and reading from script",
	slices: []setup.SliceKey{
		{"test-package", "myslice1"},
		{"test-package", "myslice2"},
	},
	release: map[string]string{
		"slices/mydir/test-package.yaml": `
			package: test-package
			slices:
				myslice1:
					contents:
						/dir/**: {until: mutate}
					mutate: |
						content.read("/dir/file")
				myslice2:
					contents:
						/dir/file:
					mutate: |
						content.read("/dir/file")
		`,
	},
	filesystem: map[string]string{
		"/dir/":     "dir 0755",
		"/dir/file": "file 0644 cc55e2ec",
	},
<<<<<<< HEAD
	manifestPaths: map[string]string{
		"/dir/file": "file 0644 cc55e2ec {test-package_myslice2}",
=======
	report: map[string]string{
		"/dir/file": "file 0644 cc55e2ec <0> {test-package_myslice2}",
>>>>>>> d499ec7a
	},
}, {
	summary: "Overlapping glob and single entry, until:mutate on both and reading from script",
	slices: []setup.SliceKey{
		{"test-package", "myslice1"},
		{"test-package", "myslice2"},
	},
	release: map[string]string{
		"slices/mydir/test-package.yaml": `
			package: test-package
			slices:
				myslice1:
					contents:
						/dir/**: {until: mutate}
					mutate: |
						content.read("/dir/file")
				myslice2:
					contents:
						/dir/file: {until: mutate}
					mutate: |
						content.read("/dir/file")
		`,
	},
	filesystem:    map[string]string{},
	manifestPaths: map[string]string{},
}, {
	summary: "Content not created in packages with until:mutate on one and reading from script",
	slices: []setup.SliceKey{
		{"test-package", "myslice1"},
		{"test-package", "myslice2"},
	},
	release: map[string]string{
		"slices/mydir/test-package.yaml": `
			package: test-package
			slices:
				myslice1:
					contents:
						/file: {text: foo, until: mutate}
					mutate: |
						content.read("/file")
				myslice2:
					contents:
						/file: {text: foo}
					mutate: |
						content.read("/file")
		`,
	},
	filesystem:    map[string]string{"/file": "file 0644 2c26b46b"},
	manifestPaths: map[string]string{"/file": "file 0644 2c26b46b {test-package_myslice1,test-package_myslice2}"},
}, {
	summary: "Install two packages, both are recorded",
	slices: []setup.SliceKey{
		{"test-package", "myslice"},
		{"other-package", "myslice"},
	},
	pkgs: []*testutil.TestPackage{{
		Name:    "test-package",
		Hash:    "h1",
		Version: "v1",
		Arch:    "a1",
		Data:    testutil.PackageData["test-package"],
	}, {
		Name:    "other-package",
		Hash:    "h2",
		Version: "v2",
		Arch:    "a2",
		Data:    testutil.PackageData["other-package"],
	}},
	release: map[string]string{
		"slices/mydir/test-package.yaml": `
			package: test-package
			slices:
				myslice:
					contents:
	`,
		"slices/mydir/other-package.yaml": `
			package: other-package
			slices:
				myslice:
					contents:
	`,
	},
	manifestPkgs: map[string]string{
		"test-package":  "test-package v1 a1 h1",
		"other-package": "other-package v2 a2 h2",
	},
}, {
	summary: "Two packages, only one is selected and recorded",
	slices: []setup.SliceKey{
		{"test-package", "myslice"},
	},
	pkgs: []*testutil.TestPackage{{
		Name:    "test-package",
		Hash:    "h1",
		Version: "v1",
		Arch:    "a1",
		Data:    testutil.PackageData["test-package"],
	}, {
		Name:    "other-package",
		Hash:    "h2",
		Version: "v2",
		Arch:    "a2",
		Data:    testutil.PackageData["other-package"],
	}},
	release: map[string]string{
		"slices/mydir/test-package.yaml": `
			package: test-package
			slices:
				myslice:
					contents:
	`,
		"slices/mydir/other-package.yaml": `
			package: other-package
			slices:
				myslice:
					contents:
	`,
	},
	manifestPkgs: map[string]string{
		"test-package": "test-package v1 a1 h1",
	},
}, {
	summary: "Relative paths are properly trimmed during extraction",
	slices:  []setup.SliceKey{{"test-package", "myslice"}},
	pkgs: []*testutil.TestPackage{{
		Name: "test-package",
		Data: testutil.MustMakeDeb([]testutil.TarEntry{
			// This particular path starting with "/foo" is chosen to test for
			// a particular bug; which appeared due to the usage of
			// strings.TrimLeft() instead strings.TrimPrefix() to determine a
			// relative path. Since TrimLeft takes in a cutset instead of a
			// prefix, the desired relative path was not produced.
			// See https://github.com/canonical/chisel/pull/145.
			testutil.Dir(0755, "./foo-bar/"),
		}),
	}},
	hackopt: func(c *C, opts *slicer.RunOptions) {
		opts.TargetDir = filepath.Join(filepath.Clean(opts.TargetDir), "foo")
		err := os.Mkdir(opts.TargetDir, 0755)
		c.Assert(err, IsNil)
	},
	release: map[string]string{
		"slices/mydir/test-package.yaml": `
			package: test-package
			slices:
				myslice:
					contents:
						/foo-bar/:
					mutate: |
						content.list("/foo-bar/")
		`,
	},
}, {
<<<<<<< HEAD
	summary: "Producing a manifest is not mandatory",
	slices:  []setup.SliceKey{{"test-package", "myslice"}},
	hackopt: func(c *C, opts *slicer.RunOptions) {
		// Remove the manifest slice that the tests add automatically.
		var index int
		for i, slice := range opts.Selection.Slices {
			if slice.Name == "manifest" {
				index = i
				break
			}
		}
		opts.Selection.Slices = append(opts.Selection.Slices[:index], opts.Selection.Slices[index+1:]...)
=======
	summary: "Valid hard link in two slices in the same package",
	slices: []setup.SliceKey{
		{"test-package", "slice1"},
		{"test-package", "slice2"}},
	pkgs: map[string][]byte{
		"test-package": testutil.MustMakeDeb([]testutil.TarEntry{
			testutil.Dir(0755, "./"),
			testutil.Dir(0755, "./dir/"),
			testutil.Reg(0644, "./dir/file", "text for file"),
			testutil.Hln(0644, "./hardlink", "./dir/file"),
		}),
	},
	release: map[string]string{
		"slices/mydir/test-package.yaml": `
			package: test-package
			slices:
				slice1:
					contents:
						/dir/file:
						/hardlink:
				slice2:
					contents:
						/dir/file:
						/hardlink:
		`,
	},
	filesystem: map[string]string{
		"/dir/":     "dir 0755",
		"/dir/file": "file 0644 28121945",
		"/hardlink": "file 0644 28121945",
	},
	report: map[string]string{
		"/dir/file": "file 0644 28121945 <1> {test-package_slice1,test-package_slice2}",
		"/hardlink": "file 0644 28121945 <1> {test-package_slice1,test-package_slice2}",
	},
}, {
	summary: "Empty hard link is inflated with its counterpart",
	slices: []setup.SliceKey{
		{"test-package", "myslice"}},
	pkgs: map[string][]byte{
		"test-package": testutil.MustMakeDeb([]testutil.TarEntry{
			testutil.Dir(0755, "./"),
			testutil.Dir(0755, "./dir/"),
			testutil.Reg(0644, "./dir/file", "text for file"),
			testutil.Hln(0644, "./hardlink1", "./dir/file"),
			testutil.Hln(0644, "./hardlink2", "./dir/file"),
		}),
	},
	release: map[string]string{
		"slices/mydir/test-package.yaml": `
			package: test-package
			slices:
				myslice:
					contents:
						/hardlink1:
						/hardlink2:
		`,
	},
	filesystem: map[string]string{
		"/hardlink1": "file 0644 28121945",
		"/hardlink2": "file 0644 28121945",
	},
	report: map[string]string{
		"/hardlink1": "file 0644 28121945 <1> {test-package_myslice}",
		"/hardlink2": "file 0644 28121945 <1> {test-package_myslice}",
	},
}, {
	summary: "Single hard link has 0 hardlink identifier",
	slices: []setup.SliceKey{
		{"test-package", "myslice"}},
	pkgs: map[string][]byte{
		"test-package": testutil.MustMakeDeb([]testutil.TarEntry{
			testutil.Dir(0755, "./"),
			testutil.Dir(0755, "./dir/"),
			testutil.Reg(0644, "./dir/file", "text for file"),
			testutil.Hln(0644, "./hardlink", "./dir/file"),
		}),
	},
	release: map[string]string{
		"slices/mydir/test-package.yaml": `
			package: test-package
			slices:
				myslice:
					contents:
						/hardlink:
		`,
	},
	filesystem: map[string]string{
		"/hardlink": "file 0644 28121945",
	},
	report: map[string]string{
		"/hardlink": "file 0644 28121945 <0> {test-package_myslice}",
	},
}, {
	summary: "Hard link identifier distinguishes different hard links",
	slices: []setup.SliceKey{
		{"test-package", "myslice"}},
	pkgs: map[string][]byte{
		"test-package": testutil.MustMakeDeb([]testutil.TarEntry{
			testutil.Dir(0755, "./"),
			testutil.Dir(0755, "./dir/"),
			testutil.Reg(0644, "./dir/file1", "text for file1"),
			testutil.Reg(0644, "./dir/file2", "text for file2"),
			testutil.Hln(0644, "./hardlink1", "./dir/file1"),
			testutil.Hln(0644, "./hardlink2", "./dir/file2"),
		}),
>>>>>>> d499ec7a
	},
	release: map[string]string{
		"slices/mydir/test-package.yaml": `
			package: test-package
			slices:
				myslice:
					contents:
<<<<<<< HEAD
		`,
	},
=======
						/dir/file1:
						/dir/file2:
						/hardlink1:
						/hardlink2:
		`,
	},
	filesystem: map[string]string{
		"/dir/":      "dir 0755",
		"/dir/file1": "file 0644 df82bbbd",
		"/dir/file2": "file 0644 dcddda2e",
		"/hardlink1": "file 0644 df82bbbd",
		"/hardlink2": "file 0644 dcddda2e",
	},
	report: map[string]string{
		"/dir/file1": "file 0644 df82bbbd <1> {test-package_myslice}",
		"/dir/file2": "file 0644 dcddda2e <2> {test-package_myslice}",
		"/hardlink1": "file 0644 df82bbbd <1> {test-package_myslice}",
		"/hardlink2": "file 0644 dcddda2e <2> {test-package_myslice}",
	},
}, {
	summary: "Hard links handled with wildcard",
	slices: []setup.SliceKey{
		{"test-package", "myslice"}},
	pkgs: map[string][]byte{
		"test-package": testutil.MustMakeDeb([]testutil.TarEntry{
			testutil.Dir(0755, "./"),
			testutil.Dir(0755, "./dir/"),
			testutil.Reg(0644, "./file1.txt", "text for file1"),
			testutil.Reg(0644, "./dir/file2.txt", "text for file2"),
			testutil.Hln(0644, "./dir/hardlink1.txt", "./file1.txt"),
			testutil.Hln(0644, "./hardlink2.txt", "./dir/file2.txt"),
		}),
	},
	release: map[string]string{
		"slices/mydir/test-package.yaml": `
			package: test-package
			slices:
				myslice:
					contents:
						/**.txt:
		`,
	},
	filesystem: map[string]string{
		"/dir/":              "dir 0755",
		"/dir/file2.txt":     "file 0644 dcddda2e",
		"/dir/hardlink1.txt": "file 0644 df82bbbd",
		"/file1.txt":         "file 0644 df82bbbd",
		"/hardlink2.txt":     "file 0644 dcddda2e",
	},
	report: map[string]string{
		"/file1.txt":         "file 0644 df82bbbd <1> {test-package_myslice}",
		"/dir/file2.txt":     "file 0644 dcddda2e <2> {test-package_myslice}",
		"/dir/hardlink1.txt": "file 0644 df82bbbd <1> {test-package_myslice}",
		"/hardlink2.txt":     "file 0644 dcddda2e <2> {test-package_myslice}",
	},
}, {
	summary: "Symlink is a valid hard link base file", slices: []setup.SliceKey{
		{"test-package", "myslice"}},
	pkgs: map[string][]byte{
		"test-package": testutil.MustMakeDeb([]testutil.TarEntry{
			testutil.Dir(0755, "./"),
			testutil.Dir(0755, "./dir/"),
			testutil.Reg(0644, "./dir/file", "text for file"),
			testutil.Lnk(0644, "./symlink", "./dir/file"),
			testutil.Hln(0644, "./hardlink", "./symlink"),
		}),
	},
	release: map[string]string{
		"slices/mydir/test-package.yaml": `
			package: test-package
			slices:
				myslice:
					contents:
						/hardlink:
						/symlink:
		`,
	},
	filesystem: map[string]string{
		"/hardlink": "symlink ./dir/file",
		"/symlink":  "symlink ./dir/file",
	},
	report: map[string]string{
		"/symlink":  "symlink ./dir/file <1> {test-package_myslice}",
		"/hardlink": "symlink ./dir/file <1> {test-package_myslice}",
	},
>>>>>>> d499ec7a
}}

var defaultChiselYaml = `
	format: v1
	archives:
		ubuntu:
			version: 22.04
			components: [main, universe]
			suites: [jammy]
			public-keys: [test-key]
	public-keys:
		test-key:
			id: ` + testKey.ID + `
			armor: |` + "\n" + testutil.PrefixEachLine(testKey.PubKeyArmor, "\t\t\t\t\t\t") + `
`

<<<<<<< HEAD
=======
type testArchive struct {
	options archive.Options
	pkgs    map[string][]byte
}

func (a *testArchive) Options() *archive.Options {
	return &a.options
}

func (a *testArchive) Fetch(pkg string) (io.ReadSeekCloser, error) {
	if data, ok := a.pkgs[pkg]; ok {
		return testutil.ReadSeekerNopCloser(bytes.NewReader(data)), nil
	}
	return nil, fmt.Errorf("attempted to open %q package", pkg)
}

func (a *testArchive) Exists(pkg string) bool {
	_, ok := a.pkgs[pkg]
	return ok
}

>>>>>>> d499ec7a
func (s *S) TestRun(c *C) {
	for _, test := range slicerTests {
		for _, testSlices := range testutil.Permutations(test.slices) {
			c.Logf("Summary: %s", test.summary)

			if _, ok := test.release["chisel.yaml"]; !ok {
				test.release["chisel.yaml"] = defaultChiselYaml
			}
			if test.pkgs == nil {
				test.pkgs = []*testutil.TestPackage{{
					Name: "test-package",
					Data: testutil.PackageData["test-package"],
				}}
			}
			for _, pkg := range test.pkgs {
				// We need to set these fields for manifest validation.
				if pkg.Arch == "" {
					pkg.Arch = "arch"
				}
				if pkg.Hash == "" {
					pkg.Hash = "hash"
				}
				if pkg.Version == "" {
					pkg.Version = "version"
				}
			}

			releaseDir := c.MkDir()
			for path, data := range test.release {
				fpath := filepath.Join(releaseDir, path)
				err := os.MkdirAll(filepath.Dir(fpath), 0755)
				c.Assert(err, IsNil)
				err = os.WriteFile(fpath, testutil.Reindent(data), 0644)
				c.Assert(err, IsNil)
			}

			release, err := setup.ReadRelease(releaseDir)
			c.Assert(err, IsNil)

			// Create a manifest slice and add it to the selection.
			manifestPackage := test.slices[0].Package
			manifestPath := "/chisel-data/manifest.wall"
			release.Packages[manifestPackage].Slices["manifest"] = &setup.Slice{
				Package:   manifestPackage,
				Name:      "manifest",
				Essential: nil,
				Contents: map[string]setup.PathInfo{
					"/chisel-data/**": {
						Kind:     "generate",
						Generate: "manifest",
					},
				},
				Scripts: setup.SliceScripts{},
			}
			testSlices = append(testSlices, setup.SliceKey{
				Package: manifestPackage,
				Slice:   "manifest",
			})

			selection, err := setup.Select(release, testSlices)
			c.Assert(err, IsNil)

			archives := map[string]archive.Archive{}
			for name, setupArchive := range release.Archives {
				pkgs := make(map[string]*testutil.TestPackage)
				for _, pkg := range test.pkgs {
					if len(pkg.Archives) == 0 || slices.Contains(pkg.Archives, name) {
						pkgs[pkg.Name] = pkg
					}
				}
				archive := &testutil.TestArchive{
					Opts: archive.Options{
						Label:      setupArchive.Name,
						Version:    setupArchive.Version,
						Suites:     setupArchive.Suites,
						Components: setupArchive.Components,
						Arch:       test.arch,
					},
					Packages: pkgs,
				}
				archives[name] = archive
			}

			options := slicer.RunOptions{
				Selection: selection,
				Archives:  archives,
				TargetDir: c.MkDir(),
			}
			if test.hackopt != nil {
				test.hackopt(c, &options)
			}
			err = slicer.Run(&options)
			if test.error != "" {
				c.Assert(err, ErrorMatches, test.error)
				continue
			}
			c.Assert(err, IsNil)

			if test.filesystem == nil && test.manifestPaths == nil && test.manifestPkgs == nil {
				continue
			}
			mfest := readManifest(c, options.TargetDir, manifestPath)

			// Assert state of final filesystem.
			if test.filesystem != nil {
				filesystem := testutil.TreeDump(options.TargetDir)
				c.Assert(filesystem["/chisel-data/"], Not(HasLen), 0)
				c.Assert(filesystem[manifestPath], Not(HasLen), 0)
				delete(filesystem, "/chisel-data/")
				delete(filesystem, manifestPath)
				c.Assert(filesystem, DeepEquals, test.filesystem)
			}

			// Assert state of the files recorded in the manifest.
			if test.manifestPaths != nil {
				pathsDump, err := treeDumpManifestPaths(mfest)
				c.Assert(err, IsNil)
				c.Assert(pathsDump[manifestPath], Not(HasLen), 0)
				delete(pathsDump, manifestPath)
				c.Assert(pathsDump, DeepEquals, test.manifestPaths)
			}

			// Assert state of the packages recorded in the manifest.
			if test.manifestPkgs != nil {
				pkgsDump, err := dumpManifestPkgs(mfest)
				c.Assert(err, IsNil)
				c.Assert(pkgsDump, DeepEquals, test.manifestPkgs)
			}
		}
	}
}

func treeDumpManifestPaths(mfest *manifest.Manifest) (map[string]string, error) {
	result := make(map[string]string)
	err := mfest.IteratePaths("", func(path *manifest.Path) error {
		var fsDump string
<<<<<<< HEAD
		switch {
		case strings.HasSuffix(path.Path, "/"):
			fsDump = fmt.Sprintf("dir %s", path.Mode)
		case path.Link != "":
			fsDump = fmt.Sprintf("symlink %s", path.Link)
		default: // Regular
			if path.Size == 0 {
				fsDump = fmt.Sprintf("file %s empty", path.Mode)
			} else if path.FinalSHA256 != "" {
				fsDump = fmt.Sprintf("file %s %s %s", path.Mode, path.SHA256[:8], path.FinalSHA256[:8])
			} else {
				fsDump = fmt.Sprintf("file %s %s", path.Mode, path.SHA256[:8])
=======
		switch entry.Mode.Type() {
		case fs.ModeDir:
			fsDump = fmt.Sprintf("dir %#o", fperm)
		case fs.ModeSymlink:
			fsDump = fmt.Sprintf("symlink %s <%d>", entry.Link, entry.HardLinkId)
		case 0:
			// Regular file.
			if entry.Size == 0 {
				fsDump = fmt.Sprintf("file %#o empty <%d>", entry.Mode.Perm(), entry.HardLinkId)
			} else if entry.FinalHash != "" {
				fsDump = fmt.Sprintf("file %#o %s %s <%d>", fperm, entry.Hash[:8], entry.FinalHash[:8], entry.HardLinkId)
			} else {
				fsDump = fmt.Sprintf("file %#o %s <%d>", fperm, entry.Hash[:8], entry.HardLinkId)
>>>>>>> d499ec7a
			}
		}

		// append {slice1, ..., sliceN} to the end of the path dump.
		slicesStr := make([]string, 0, len(path.Slices))
		for _, slice := range path.Slices {
			slicesStr = append(slicesStr, slice)
		}
		sort.Strings(slicesStr)
		result[path.Path] = fmt.Sprintf("%s {%s}", fsDump, strings.Join(slicesStr, ","))
		return nil
	})
	if err != nil {
		return nil, err
	}
	return result, nil
}

func dumpManifestPkgs(mfest *manifest.Manifest) (map[string]string, error) {
	result := map[string]string{}
	err := mfest.IteratePackages(func(pkg *manifest.Package) error {
		result[pkg.Name] = fmt.Sprintf("%s %s %s %s", pkg.Name, pkg.Version, pkg.Arch, pkg.Digest)
		return nil
	})
	if err != nil {
		return nil, err
	}
	return result, nil
}

func readManifest(c *C, targetDir, manifestPath string) *manifest.Manifest {
	f, err := os.Open(path.Join(targetDir, manifestPath))
	c.Assert(err, IsNil)
	defer f.Close()
	r, err := zstd.NewReader(f)
	c.Assert(err, IsNil)
	defer r.Close()
	mfest, err := manifest.Read(r)
	c.Assert(err, IsNil)
	err = manifest.Validate(mfest)
	c.Assert(err, IsNil)

	// Assert that the mode of the manifest.wall file matches the one recorded
	// in the manifest itself.
	s, err := os.Stat(path.Join(targetDir, manifestPath))
	c.Assert(err, IsNil)
	c.Assert(s.Mode(), Equals, fs.FileMode(0644))
	err = mfest.IteratePaths(manifestPath, func(p *manifest.Path) error {
		c.Assert(p.Mode, Equals, fmt.Sprintf("%#o", fs.FileMode(0644)))
		return nil
	})
	c.Assert(err, IsNil)

	return mfest
}<|MERGE_RESOLUTION|>--- conflicted
+++ resolved
@@ -100,18 +100,12 @@
 		"/other-dir/":     "dir 0755",
 		"/other-dir/file": "symlink ../dir/file",
 	},
-<<<<<<< HEAD
 	manifestPaths: map[string]string{
 		"/dir/file":       "file 0644 cc55e2ec {test-package_myslice}",
 		"/dir/file-copy":  "file 0644 cc55e2ec {test-package_myslice}",
-=======
-	report: map[string]string{
-		"/dir/file":       "file 0644 cc55e2ec <0> {test-package_myslice}",
-		"/dir/file-copy":  "file 0644 cc55e2ec <0> {test-package_myslice}",
->>>>>>> d499ec7a
 		"/dir/foo/bar/":   "dir 01777 {test-package_myslice}",
-		"/dir/text-file":  "file 0644 5b41362b <0> {test-package_myslice}",
-		"/other-dir/file": "symlink ../dir/file <0> {test-package_myslice}",
+		"/dir/text-file":  "file 0644 5b41362b {test-package_myslice}",
+		"/other-dir/file": "symlink ../dir/file {test-package_myslice}",
 	},
 }, {
 	summary: "Glob extraction",
@@ -131,15 +125,9 @@
 		"/dir/nested/other-file": "file 0644 6b86b273",
 		"/dir/other-file":        "file 0644 63d5dd49",
 	},
-<<<<<<< HEAD
 	manifestPaths: map[string]string{
 		"/dir/nested/other-file": "file 0644 6b86b273 {test-package_myslice}",
 		"/dir/other-file":        "file 0644 63d5dd49 {test-package_myslice}",
-=======
-	report: map[string]string{
-		"/dir/nested/other-file": "file 0644 6b86b273 <0> {test-package_myslice}",
-		"/dir/other-file":        "file 0644 63d5dd49 <0> {test-package_myslice}",
->>>>>>> d499ec7a
 	},
 }, {
 	summary: "Create new file under extracted directory and preserve parent directory permissions",
@@ -158,13 +146,8 @@
 		"/parent/":    "dir 01777", // This is the magic.
 		"/parent/new": "file 0644 5b41362b",
 	},
-<<<<<<< HEAD
 	manifestPaths: map[string]string{
 		"/parent/new": "file 0644 5b41362b {test-package_myslice}",
-=======
-	report: map[string]string{
-		"/parent/new": "file 0644 5b41362b <0> {test-package_myslice}",
->>>>>>> d499ec7a
 	},
 }, {
 	summary: "Create new nested file under extracted directory and preserve parent directory permissions",
@@ -184,13 +167,8 @@
 		"/parent/permissions/":    "dir 0764",  // This is the magic.
 		"/parent/permissions/new": "file 0644 5b41362b",
 	},
-<<<<<<< HEAD
 	manifestPaths: map[string]string{
 		"/parent/permissions/new": "file 0644 5b41362b {test-package_myslice}",
-=======
-	report: map[string]string{
-		"/parent/permissions/new": "file 0644 5b41362b <0> {test-package_myslice}",
->>>>>>> d499ec7a
 	},
 }, {
 	summary: "Create new directory under extracted directory and preserve parent directory permissions",
@@ -233,7 +211,7 @@
 	manifestPaths: map[string]string{
 		"/parent/":                 "dir 01777 {test-package_myslice}",
 		"/parent/permissions/":     "dir 0764 {test-package_myslice}",
-		"/parent/permissions/file": "file 0755 722c14b3 <0> {test-package_myslice}",
+		"/parent/permissions/file": "file 0755 722c14b3 {test-package_myslice}",
 	},
 }, {
 	summary: "Conditional architecture",
@@ -261,19 +239,11 @@
 		"/dir/nested/copy-1": "file 0644 84237a05",
 		"/dir/nested/copy-3": "file 0644 84237a05",
 	},
-<<<<<<< HEAD
 	manifestPaths: map[string]string{
 		"/dir/nested/copy-1": "file 0644 84237a05 {test-package_myslice}",
 		"/dir/nested/copy-3": "file 0644 84237a05 {test-package_myslice}",
 		"/dir/text-file-1":   "file 0644 5b41362b {test-package_myslice}",
 		"/dir/text-file-3":   "file 0644 5b41362b {test-package_myslice}",
-=======
-	report: map[string]string{
-		"/dir/nested/copy-1": "file 0644 84237a05 <0> {test-package_myslice}",
-		"/dir/nested/copy-3": "file 0644 84237a05 <0> {test-package_myslice}",
-		"/dir/text-file-1":   "file 0644 5b41362b <0> {test-package_myslice}",
-		"/dir/text-file-3":   "file 0644 5b41362b <0> {test-package_myslice}",
->>>>>>> d499ec7a
 	},
 }, {
 	summary: "Copyright is installed",
@@ -302,13 +272,8 @@
 		"/usr/share/doc/test-package/":          "dir 0755",
 		"/usr/share/doc/test-package/copyright": "file 0644 c2fca2aa",
 	},
-<<<<<<< HEAD
 	manifestPaths: map[string]string{
 		"/dir/file": "file 0644 cc55e2ec {test-package_myslice}",
-=======
-	report: map[string]string{
-		"/dir/file": "file 0644 cc55e2ec <0> {test-package_myslice}",
->>>>>>> d499ec7a
 	},
 }, {
 	summary: "Install two packages",
@@ -349,9 +314,9 @@
 	},
 	manifestPaths: map[string]string{
 		"/foo/":     "dir 0755 {test-package_myslice}",
-		"/dir/file": "file 0644 cc55e2ec <0> {test-package_myslice}",
+		"/dir/file": "file 0644 cc55e2ec {test-package_myslice}",
 		"/bar/":     "dir 0755 {other-package_myslice}",
-		"/file":     "file 0644 fc02ca0e <0> {other-package_myslice}",
+		"/file":     "file 0644 fc02ca0e {other-package_myslice}",
 	},
 }, {
 	summary: "Install two packages, explicit path has preference over implicit parent",
@@ -392,7 +357,7 @@
 	},
 	manifestPaths: map[string]string{
 		"/dir/":     "dir 01777 {explicit-dir_myslice}",
-		"/dir/file": "file 0644 a441b15f <0> {implicit-parent_myslice}",
+		"/dir/file": "file 0644 a441b15f {implicit-parent_myslice}",
 	},
 }, {
 	summary: "Valid same file in two slices in different packages",
@@ -425,16 +390,8 @@
 	filesystem: map[string]string{
 		"/textFile": "file 0644 c6c83d10",
 	},
-<<<<<<< HEAD
 	manifestPaths: map[string]string{
 		"/textFile": "file 0644 c6c83d10 {other-package_myslice,test-package_myslice}",
-=======
-	report: map[string]string{
-		// Note: This is the only case where two slices can declare the same
-		// file without conflicts.
-		// TODO which slice(s) should own the file.
-		"/textFile": "file 0644 c6c83d10 <0> {other-package_myslice}",
->>>>>>> d499ec7a
 	},
 }, {
 	summary: "Script: write a file",
@@ -454,13 +411,8 @@
 		"/dir/":          "dir 0755",
 		"/dir/text-file": "file 0644 d98cf53e",
 	},
-<<<<<<< HEAD
 	manifestPaths: map[string]string{
 		"/dir/text-file": "file 0644 5b41362b d98cf53e {test-package_myslice}",
-=======
-	report: map[string]string{
-		"/dir/text-file": "file 0644 5b41362b d98cf53e <0> {test-package_myslice}",
->>>>>>> d499ec7a
 	},
 }, {
 	summary: "Script: read a file",
@@ -484,15 +436,9 @@
 		"/foo/":            "dir 0755",
 		"/foo/text-file-2": "file 0644 5b41362b",
 	},
-<<<<<<< HEAD
 	manifestPaths: map[string]string{
 		"/dir/text-file-1": "file 0644 5b41362b {test-package_myslice}",
 		"/foo/text-file-2": "file 0644 d98cf53e 5b41362b {test-package_myslice}",
-=======
-	report: map[string]string{
-		"/dir/text-file-1": "file 0644 5b41362b <0> {test-package_myslice}",
-		"/foo/text-file-2": "file 0644 d98cf53e 5b41362b <0> {test-package_myslice}",
->>>>>>> d499ec7a
 	},
 }, {
 	summary: "Script: use 'until' to remove file after mutate",
@@ -515,13 +461,8 @@
 		"/foo/":            "dir 0755",
 		"/foo/text-file-2": "file 0644 5b41362b",
 	},
-<<<<<<< HEAD
 	manifestPaths: map[string]string{
 		"/foo/text-file-2": "file 0644 d98cf53e 5b41362b {test-package_myslice}",
-=======
-	report: map[string]string{
-		"/foo/text-file-2": "file 0644 d98cf53e 5b41362b <0> {test-package_myslice}",
->>>>>>> d499ec7a
 	},
 }, {
 	summary: "Script: use 'until' to remove wildcard after mutate",
@@ -559,13 +500,8 @@
 		"/dir/nested/":          "dir 0755",
 		"/dir/nested/file-copy": "file 0644 cc55e2ec",
 	},
-<<<<<<< HEAD
 	manifestPaths: map[string]string{
 		"/dir/nested/file-copy": "file 0644 cc55e2ec {test-package_myslice}",
-=======
-	report: map[string]string{
-		"/dir/nested/file-copy": "file 0644 cc55e2ec <0> {test-package_myslice}",
->>>>>>> d499ec7a
 	},
 }, {
 	summary: "Script: writing same contents to existing file does not set the final hash in report",
@@ -585,13 +521,8 @@
 		"/dir/":          "dir 0755",
 		"/dir/text-file": "file 0644 5b41362b",
 	},
-<<<<<<< HEAD
 	manifestPaths: map[string]string{
 		"/dir/text-file": "file 0644 5b41362b {test-package_myslice}",
-=======
-	report: map[string]string{
-		"/dir/text-file": "file 0644 5b41362b <0> {test-package_myslice}",
->>>>>>> d499ec7a
 	},
 }, {
 	summary: "Script: cannot write non-mutable files",
@@ -1055,7 +986,6 @@
 						/file:
 		`,
 	},
-<<<<<<< HEAD
 	error: `cannot find package "test-package" in archive\(s\)`,
 }, {
 	summary: "Negative priority archives are ignored when not explicitly pinned in package",
@@ -1136,10 +1066,6 @@
 	},
 	manifestPkgs: map[string]string{
 		"test-package": "test-package v1 a1 h1",
-=======
-	report: map[string]string{
-		"/dir/nested/file": "file 0644 84237a05 <0> {test-package_myslice}",
->>>>>>> d499ec7a
 	},
 }, {
 	summary: "Multiple slices of same package",
@@ -1172,18 +1098,12 @@
 		"/other-dir/":     "dir 0755",
 		"/other-dir/file": "symlink ../dir/file",
 	},
-<<<<<<< HEAD
 	manifestPaths: map[string]string{
 		"/dir/file":       "file 0644 cc55e2ec {test-package_myslice1}",
 		"/dir/file-copy":  "file 0644 cc55e2ec {test-package_myslice1}",
-=======
-	report: map[string]string{
-		"/dir/file":       "file 0644 cc55e2ec <0> {test-package_myslice1}",
-		"/dir/file-copy":  "file 0644 cc55e2ec <0> {test-package_myslice1}",
->>>>>>> d499ec7a
 		"/dir/foo/bar/":   "dir 01777 {test-package_myslice1}",
-		"/dir/other-file": "file 0644 63d5dd49 <0> {test-package_myslice2}",
-		"/other-dir/file": "symlink ../dir/file <0> {test-package_myslice1}",
+		"/dir/other-file": "file 0644 63d5dd49 {test-package_myslice2}",
+		"/other-dir/file": "symlink ../dir/file {test-package_myslice1}",
 	},
 }, {
 	summary: "Same glob in several entries with until:mutate and reading from script",
@@ -1221,15 +1141,15 @@
 	},
 	manifestPaths: map[string]string{
 		"/dir/":                         "dir 0755 {test-package_myslice2}",
-		"/dir/file":                     "file 0644 cc55e2ec <0> {test-package_myslice2}",
+		"/dir/file":                     "file 0644 cc55e2ec {test-package_myslice2}",
 		"/dir/nested/":                  "dir 0755 {test-package_myslice2}",
-		"/dir/nested/file":              "file 0644 84237a05 <0> {test-package_myslice2}",
-		"/dir/nested/other-file":        "file 0644 6b86b273 <0> {test-package_myslice2}",
-		"/dir/other-file":               "file 0644 63d5dd49 <0> {test-package_myslice2}",
+		"/dir/nested/file":              "file 0644 84237a05 {test-package_myslice2}",
+		"/dir/nested/other-file":        "file 0644 6b86b273 {test-package_myslice2}",
+		"/dir/other-file":               "file 0644 63d5dd49 {test-package_myslice2}",
 		"/dir/several/":                 "dir 0755 {test-package_myslice2}",
 		"/dir/several/levels/":          "dir 0755 {test-package_myslice2}",
 		"/dir/several/levels/deep/":     "dir 0755 {test-package_myslice2}",
-		"/dir/several/levels/deep/file": "file 0644 6bc26dff <0> {test-package_myslice2}",
+		"/dir/several/levels/deep/file": "file 0644 6bc26dff {test-package_myslice2}",
 	},
 }, {
 	summary: "Overlapping globs, until:mutate and reading from script",
@@ -1267,15 +1187,15 @@
 	},
 	manifestPaths: map[string]string{
 		"/dir/":                         "dir 0755 {test-package_myslice1}",
-		"/dir/file":                     "file 0644 cc55e2ec <0> {test-package_myslice1}",
+		"/dir/file":                     "file 0644 cc55e2ec {test-package_myslice1}",
 		"/dir/nested/":                  "dir 0755 {test-package_myslice1}",
-		"/dir/nested/file":              "file 0644 84237a05 <0> {test-package_myslice1}",
-		"/dir/nested/other-file":        "file 0644 6b86b273 <0> {test-package_myslice1}",
-		"/dir/other-file":               "file 0644 63d5dd49 <0> {test-package_myslice1}",
+		"/dir/nested/file":              "file 0644 84237a05 {test-package_myslice1}",
+		"/dir/nested/other-file":        "file 0644 6b86b273 {test-package_myslice1}",
+		"/dir/other-file":               "file 0644 63d5dd49 {test-package_myslice1}",
 		"/dir/several/":                 "dir 0755 {test-package_myslice1}",
 		"/dir/several/levels/":          "dir 0755 {test-package_myslice1}",
 		"/dir/several/levels/deep/":     "dir 0755 {test-package_myslice1}",
-		"/dir/several/levels/deep/file": "file 0644 6bc26dff <0> {test-package_myslice1}",
+		"/dir/several/levels/deep/file": "file 0644 6bc26dff {test-package_myslice1}",
 	},
 }, {
 	summary: "Overlapping glob and single entry, until:mutate on entry and reading from script",
@@ -1313,15 +1233,15 @@
 	},
 	manifestPaths: map[string]string{
 		"/dir/":                         "dir 0755 {test-package_myslice1}",
-		"/dir/file":                     "file 0644 cc55e2ec <0> {test-package_myslice1}",
+		"/dir/file":                     "file 0644 cc55e2ec {test-package_myslice1}",
 		"/dir/nested/":                  "dir 0755 {test-package_myslice1}",
-		"/dir/nested/file":              "file 0644 84237a05 <0> {test-package_myslice1}",
-		"/dir/nested/other-file":        "file 0644 6b86b273 <0> {test-package_myslice1}",
-		"/dir/other-file":               "file 0644 63d5dd49 <0> {test-package_myslice1}",
+		"/dir/nested/file":              "file 0644 84237a05 {test-package_myslice1}",
+		"/dir/nested/other-file":        "file 0644 6b86b273 {test-package_myslice1}",
+		"/dir/other-file":               "file 0644 63d5dd49 {test-package_myslice1}",
 		"/dir/several/":                 "dir 0755 {test-package_myslice1}",
 		"/dir/several/levels/":          "dir 0755 {test-package_myslice1}",
 		"/dir/several/levels/deep/":     "dir 0755 {test-package_myslice1}",
-		"/dir/several/levels/deep/file": "file 0644 6bc26dff <0> {test-package_myslice1}",
+		"/dir/several/levels/deep/file": "file 0644 6bc26dff {test-package_myslice1}",
 	},
 }, {
 	summary: "Overlapping glob and single entry, until:mutate on glob and reading from script",
@@ -1349,13 +1269,8 @@
 		"/dir/":     "dir 0755",
 		"/dir/file": "file 0644 cc55e2ec",
 	},
-<<<<<<< HEAD
 	manifestPaths: map[string]string{
 		"/dir/file": "file 0644 cc55e2ec {test-package_myslice2}",
-=======
-	report: map[string]string{
-		"/dir/file": "file 0644 cc55e2ec <0> {test-package_myslice2}",
->>>>>>> d499ec7a
 	},
 }, {
 	summary: "Overlapping glob and single entry, until:mutate on both and reading from script",
@@ -1509,7 +1424,6 @@
 		`,
 	},
 }, {
-<<<<<<< HEAD
 	summary: "Producing a manifest is not mandatory",
 	slices:  []setup.SliceKey{{"test-package", "myslice"}},
 	hackopt: func(c *C, opts *slicer.RunOptions) {
@@ -1522,19 +1436,29 @@
 			}
 		}
 		opts.Selection.Slices = append(opts.Selection.Slices[:index], opts.Selection.Slices[index+1:]...)
-=======
+	},
+	release: map[string]string{
+		"slices/mydir/test-package.yaml": `
+			package: test-package
+			slices:
+				myslice:
+					contents:
+		`,
+	},
+}, {
 	summary: "Valid hard link in two slices in the same package",
 	slices: []setup.SliceKey{
 		{"test-package", "slice1"},
 		{"test-package", "slice2"}},
-	pkgs: map[string][]byte{
-		"test-package": testutil.MustMakeDeb([]testutil.TarEntry{
+	pkgs: []*testutil.TestPackage{{
+		Name: "test-package",
+		Data: testutil.MustMakeDeb([]testutil.TarEntry{
 			testutil.Dir(0755, "./"),
 			testutil.Dir(0755, "./dir/"),
 			testutil.Reg(0644, "./dir/file", "text for file"),
 			testutil.Hln(0644, "./hardlink", "./dir/file"),
 		}),
-	},
+	}},
 	release: map[string]string{
 		"slices/mydir/test-package.yaml": `
 			package: test-package
@@ -1554,7 +1478,7 @@
 		"/dir/file": "file 0644 28121945",
 		"/hardlink": "file 0644 28121945",
 	},
-	report: map[string]string{
+	manifestPaths: map[string]string{
 		"/dir/file": "file 0644 28121945 <1> {test-package_slice1,test-package_slice2}",
 		"/hardlink": "file 0644 28121945 <1> {test-package_slice1,test-package_slice2}",
 	},
@@ -1562,15 +1486,16 @@
 	summary: "Empty hard link is inflated with its counterpart",
 	slices: []setup.SliceKey{
 		{"test-package", "myslice"}},
-	pkgs: map[string][]byte{
-		"test-package": testutil.MustMakeDeb([]testutil.TarEntry{
+	pkgs: []*testutil.TestPackage{{
+		Name: "test-package",
+		Data: testutil.MustMakeDeb([]testutil.TarEntry{
 			testutil.Dir(0755, "./"),
 			testutil.Dir(0755, "./dir/"),
 			testutil.Reg(0644, "./dir/file", "text for file"),
 			testutil.Hln(0644, "./hardlink1", "./dir/file"),
 			testutil.Hln(0644, "./hardlink2", "./dir/file"),
 		}),
-	},
+	}},
 	release: map[string]string{
 		"slices/mydir/test-package.yaml": `
 			package: test-package
@@ -1585,7 +1510,7 @@
 		"/hardlink1": "file 0644 28121945",
 		"/hardlink2": "file 0644 28121945",
 	},
-	report: map[string]string{
+	manifestPaths: map[string]string{
 		"/hardlink1": "file 0644 28121945 <1> {test-package_myslice}",
 		"/hardlink2": "file 0644 28121945 <1> {test-package_myslice}",
 	},
@@ -1593,14 +1518,15 @@
 	summary: "Single hard link has 0 hardlink identifier",
 	slices: []setup.SliceKey{
 		{"test-package", "myslice"}},
-	pkgs: map[string][]byte{
-		"test-package": testutil.MustMakeDeb([]testutil.TarEntry{
+	pkgs: []*testutil.TestPackage{{
+		Name: "test-package",
+		Data: testutil.MustMakeDeb([]testutil.TarEntry{
 			testutil.Dir(0755, "./"),
 			testutil.Dir(0755, "./dir/"),
 			testutil.Reg(0644, "./dir/file", "text for file"),
 			testutil.Hln(0644, "./hardlink", "./dir/file"),
 		}),
-	},
+	}},
 	release: map[string]string{
 		"slices/mydir/test-package.yaml": `
 			package: test-package
@@ -1613,15 +1539,16 @@
 	filesystem: map[string]string{
 		"/hardlink": "file 0644 28121945",
 	},
-	report: map[string]string{
+	manifestPaths: map[string]string{
 		"/hardlink": "file 0644 28121945 <0> {test-package_myslice}",
 	},
 }, {
 	summary: "Hard link identifier distinguishes different hard links",
 	slices: []setup.SliceKey{
 		{"test-package", "myslice"}},
-	pkgs: map[string][]byte{
-		"test-package": testutil.MustMakeDeb([]testutil.TarEntry{
+	pkgs: []*testutil.TestPackage{{
+		Name: "test-package",
+		Data: testutil.MustMakeDeb([]testutil.TarEntry{
 			testutil.Dir(0755, "./"),
 			testutil.Dir(0755, "./dir/"),
 			testutil.Reg(0644, "./dir/file1", "text for file1"),
@@ -1629,18 +1556,13 @@
 			testutil.Hln(0644, "./hardlink1", "./dir/file1"),
 			testutil.Hln(0644, "./hardlink2", "./dir/file2"),
 		}),
->>>>>>> d499ec7a
-	},
-	release: map[string]string{
-		"slices/mydir/test-package.yaml": `
-			package: test-package
-			slices:
-				myslice:
-					contents:
-<<<<<<< HEAD
-		`,
-	},
-=======
+	}},
+	release: map[string]string{
+		"slices/mydir/test-package.yaml": `
+			package: test-package
+			slices:
+				myslice:
+					contents:
 						/dir/file1:
 						/dir/file2:
 						/hardlink1:
@@ -1654,7 +1576,7 @@
 		"/hardlink1": "file 0644 df82bbbd",
 		"/hardlink2": "file 0644 dcddda2e",
 	},
-	report: map[string]string{
+	manifestPaths: map[string]string{
 		"/dir/file1": "file 0644 df82bbbd <1> {test-package_myslice}",
 		"/dir/file2": "file 0644 dcddda2e <2> {test-package_myslice}",
 		"/hardlink1": "file 0644 df82bbbd <1> {test-package_myslice}",
@@ -1664,8 +1586,9 @@
 	summary: "Hard links handled with wildcard",
 	slices: []setup.SliceKey{
 		{"test-package", "myslice"}},
-	pkgs: map[string][]byte{
-		"test-package": testutil.MustMakeDeb([]testutil.TarEntry{
+	pkgs: []*testutil.TestPackage{{
+		Name: "test-package",
+		Data: testutil.MustMakeDeb([]testutil.TarEntry{
 			testutil.Dir(0755, "./"),
 			testutil.Dir(0755, "./dir/"),
 			testutil.Reg(0644, "./file1.txt", "text for file1"),
@@ -1673,7 +1596,7 @@
 			testutil.Hln(0644, "./dir/hardlink1.txt", "./file1.txt"),
 			testutil.Hln(0644, "./hardlink2.txt", "./dir/file2.txt"),
 		}),
-	},
+	}},
 	release: map[string]string{
 		"slices/mydir/test-package.yaml": `
 			package: test-package
@@ -1690,7 +1613,7 @@
 		"/file1.txt":         "file 0644 df82bbbd",
 		"/hardlink2.txt":     "file 0644 dcddda2e",
 	},
-	report: map[string]string{
+	manifestPaths: map[string]string{
 		"/file1.txt":         "file 0644 df82bbbd <1> {test-package_myslice}",
 		"/dir/file2.txt":     "file 0644 dcddda2e <2> {test-package_myslice}",
 		"/dir/hardlink1.txt": "file 0644 df82bbbd <1> {test-package_myslice}",
@@ -1699,15 +1622,16 @@
 }, {
 	summary: "Symlink is a valid hard link base file", slices: []setup.SliceKey{
 		{"test-package", "myslice"}},
-	pkgs: map[string][]byte{
-		"test-package": testutil.MustMakeDeb([]testutil.TarEntry{
+	pkgs: []*testutil.TestPackage{{
+		Name: "test-package",
+		Data: testutil.MustMakeDeb([]testutil.TarEntry{
 			testutil.Dir(0755, "./"),
 			testutil.Dir(0755, "./dir/"),
 			testutil.Reg(0644, "./dir/file", "text for file"),
 			testutil.Lnk(0644, "./symlink", "./dir/file"),
 			testutil.Hln(0644, "./hardlink", "./symlink"),
 		}),
-	},
+	}},
 	release: map[string]string{
 		"slices/mydir/test-package.yaml": `
 			package: test-package
@@ -1722,11 +1646,10 @@
 		"/hardlink": "symlink ./dir/file",
 		"/symlink":  "symlink ./dir/file",
 	},
-	report: map[string]string{
+	manifestPaths: map[string]string{
 		"/symlink":  "symlink ./dir/file <1> {test-package_myslice}",
 		"/hardlink": "symlink ./dir/file <1> {test-package_myslice}",
 	},
->>>>>>> d499ec7a
 }}
 
 var defaultChiselYaml = `
@@ -1743,30 +1666,6 @@
 			armor: |` + "\n" + testutil.PrefixEachLine(testKey.PubKeyArmor, "\t\t\t\t\t\t") + `
 `
 
-<<<<<<< HEAD
-=======
-type testArchive struct {
-	options archive.Options
-	pkgs    map[string][]byte
-}
-
-func (a *testArchive) Options() *archive.Options {
-	return &a.options
-}
-
-func (a *testArchive) Fetch(pkg string) (io.ReadSeekCloser, error) {
-	if data, ok := a.pkgs[pkg]; ok {
-		return testutil.ReadSeekerNopCloser(bytes.NewReader(data)), nil
-	}
-	return nil, fmt.Errorf("attempted to open %q package", pkg)
-}
-
-func (a *testArchive) Exists(pkg string) bool {
-	_, ok := a.pkgs[pkg]
-	return ok
-}
-
->>>>>>> d499ec7a
 func (s *S) TestRun(c *C) {
 	for _, test := range slicerTests {
 		for _, testSlices := range testutil.Permutations(test.slices) {
@@ -1903,7 +1802,6 @@
 	result := make(map[string]string)
 	err := mfest.IteratePaths("", func(path *manifest.Path) error {
 		var fsDump string
-<<<<<<< HEAD
 		switch {
 		case strings.HasSuffix(path.Path, "/"):
 			fsDump = fmt.Sprintf("dir %s", path.Mode)
@@ -1911,26 +1809,11 @@
 			fsDump = fmt.Sprintf("symlink %s", path.Link)
 		default: // Regular
 			if path.Size == 0 {
-				fsDump = fmt.Sprintf("file %s empty", path.Mode)
+				fsDump = fmt.Sprintf("file %s empty <%d>", path.Mode, path.HardLinkId)
 			} else if path.FinalSHA256 != "" {
 				fsDump = fmt.Sprintf("file %s %s %s", path.Mode, path.SHA256[:8], path.FinalSHA256[:8])
 			} else {
 				fsDump = fmt.Sprintf("file %s %s", path.Mode, path.SHA256[:8])
-=======
-		switch entry.Mode.Type() {
-		case fs.ModeDir:
-			fsDump = fmt.Sprintf("dir %#o", fperm)
-		case fs.ModeSymlink:
-			fsDump = fmt.Sprintf("symlink %s <%d>", entry.Link, entry.HardLinkId)
-		case 0:
-			// Regular file.
-			if entry.Size == 0 {
-				fsDump = fmt.Sprintf("file %#o empty <%d>", entry.Mode.Perm(), entry.HardLinkId)
-			} else if entry.FinalHash != "" {
-				fsDump = fmt.Sprintf("file %#o %s %s <%d>", fperm, entry.Hash[:8], entry.FinalHash[:8], entry.HardLinkId)
-			} else {
-				fsDump = fmt.Sprintf("file %#o %s <%d>", fperm, entry.Hash[:8], entry.HardLinkId)
->>>>>>> d499ec7a
 			}
 		}
 
