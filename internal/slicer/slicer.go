package slicer

import (
	"archive/tar"
	"bytes"
	"fmt"
	"io"
	"io/fs"
	"os"
	"path/filepath"
	"slices"
	"sort"
	"strings"
	"syscall"

	"github.com/klauspost/compress/zstd"

	"github.com/canonical/chisel/internal/archive"
	"github.com/canonical/chisel/internal/deb"
	"github.com/canonical/chisel/internal/fsutil"
	"github.com/canonical/chisel/internal/manifest"
	"github.com/canonical/chisel/internal/scripts"
	"github.com/canonical/chisel/internal/setup"
)

const manifestMode fs.FileMode = 0644

type RunOptions struct {
	Selection *setup.Selection
	Archives  map[string]archive.Archive
	TargetDir string
}

type pathData struct {
	until   setup.PathUntil
	mutable bool
}

type contentChecker struct {
	knownPaths map[string]pathData
}

func (cc *contentChecker) checkMutable(path string) error {
	if !cc.knownPaths[path].mutable {
		return fmt.Errorf("cannot write file which is not mutable: %s", path)
	}
	return nil
}

func (cc *contentChecker) checkKnown(path string) error {
	var err error
	if _, ok := cc.knownPaths[path]; !ok {
		// We assume that path is clean and ends with slash if it designates a directory.
		if path[len(path)-1] == '/' {
			if path == "/" {
				panic("internal error: content root (\"/\") is not selected")
			}
			if _, ok := cc.knownPaths[path[:len(path)-1]]; ok {
				err = fmt.Errorf("content is not a directory: %s", path[:len(path)-1])
			} else {
				err = fmt.Errorf("cannot list directory which is not selected: %s", path)
			}
		} else {
			if _, ok := cc.knownPaths[path+"/"]; ok {
				err = fmt.Errorf("content is not a file: %s", path)
			} else {
				err = fmt.Errorf("cannot read file which is not selected: %s", path)
			}
		}
	}
	return err
}

func Run(options *RunOptions) error {
	oldUmask := syscall.Umask(0)
	defer func() {
		syscall.Umask(oldUmask)
	}()

	targetDir := filepath.Clean(options.TargetDir)
	if !filepath.IsAbs(targetDir) {
		dir, err := os.Getwd()
		if err != nil {
			return fmt.Errorf("cannot obtain current directory: %w", err)
		}
		targetDir = filepath.Join(dir, targetDir)
	}

	pkgArchive, err := selectPkgArchives(options.Archives, options.Selection)
	if err != nil {
		return err
	}

	// Build information to process the selection.
	extract := make(map[string]map[string][]deb.ExtractInfo)
	for _, slice := range options.Selection.Slices {
		extractPackage := extract[slice.Package]
		if extractPackage == nil {
			extractPackage = make(map[string][]deb.ExtractInfo)
			extract[slice.Package] = extractPackage
		}
		arch := pkgArchive[slice.Package].Options().Arch
		copyrightPath := "/usr/share/doc/" + slice.Package + "/copyright"
		hasCopyright := false
		for targetPath, pathInfo := range slice.Contents {
			if targetPath == "" {
				continue
			}
			if len(pathInfo.Arch) > 0 && !slices.Contains(pathInfo.Arch, arch) {
				continue
			}

			if pathInfo.Kind == setup.CopyPath || pathInfo.Kind == setup.GlobPath {
				sourcePath := pathInfo.Info
				if sourcePath == "" {
					sourcePath = targetPath
				}
				extractPackage[sourcePath] = append(extractPackage[sourcePath], deb.ExtractInfo{
					Path:    targetPath,
					Context: slice,
				})
				if sourcePath == copyrightPath && targetPath == copyrightPath {
					hasCopyright = true
				}
			} else {
				// When the content is not extracted from the package (i.e. path is
				// not glob or copy), we add a ExtractInfo for the parent directory
				// to preserve the permissions from the tarball where possible.
				targetDir := filepath.Dir(strings.TrimRight(targetPath, "/")) + "/"
				if targetDir == "" || targetDir == "/" {
					continue
				}
				extractPackage[targetDir] = append(extractPackage[targetDir], deb.ExtractInfo{
					Path:     targetDir,
					Optional: true,
				})
			}
		}
		if !hasCopyright {
			extractPackage[copyrightPath] = append(extractPackage[copyrightPath], deb.ExtractInfo{
				Path:     copyrightPath,
				Optional: true,
			})
		}
	}

	// Fetch all packages, using the selection order.
<<<<<<< HEAD
	packages := make(map[string]io.ReadCloser)
	var pkgInfos []*archive.PackageInfo
=======
	packages := make(map[string]io.ReadSeekCloser)
>>>>>>> d499ec7a
	for _, slice := range options.Selection.Slices {
		if packages[slice.Package] != nil {
			continue
		}
		reader, info, err := pkgArchive[slice.Package].Fetch(slice.Package)
		if err != nil {
			return err
		}
		defer reader.Close()
		packages[slice.Package] = reader
		pkgInfos = append(pkgInfos, info)
	}

	// When creating content, record if a path is known and whether they are
	// listed as until: mutate in all the slices that reference them.
	knownPaths := map[string]pathData{}
	addKnownPath(knownPaths, "/", pathData{})
	report, err := manifest.NewReport(targetDir)
	if err != nil {
		return fmt.Errorf("internal error: cannot create report: %w", err)
	}

	// Creates the filesystem entry and adds it to the report. It also updates
	// knownPaths with the files created.
	create := func(extractInfos []deb.ExtractInfo, o *fsutil.CreateOptions) error {
		entry, err := fsutil.Create(o)
		if err != nil {
			return err
		}
		// Content created was not listed in a slice contents because extractInfo
		// is empty.
		if len(extractInfos) == 0 {
			return nil
		}

		relPath := filepath.Clean("/" + strings.TrimPrefix(o.Path, targetDir))
		if o.Mode.IsDir() {
			relPath = relPath + "/"
		}
		inSliceContents := false
		until := setup.UntilMutate
		mutable := false
		for _, extractInfo := range extractInfos {
			if extractInfo.Context == nil {
				continue
			}
			slice, ok := extractInfo.Context.(*setup.Slice)
			if !ok {
				return fmt.Errorf("internal error: invalid Context of type %T in extractInfo", extractInfo.Context)
			}
			pathInfo, ok := slice.Contents[extractInfo.Path]
			if !ok {
				return fmt.Errorf("internal error: path %q not listed in slice contents", extractInfo.Path)
			}
			inSliceContents = true
			mutable = mutable || pathInfo.Mutable
			if pathInfo.Until == setup.UntilNone {
				until = setup.UntilNone
			}
			// Do not add paths with "until: mutate".
			if pathInfo.Until != setup.UntilMutate {
				err := report.Add(slice, entry)
				if err != nil {
					return err
				}
			}
		}

		if inSliceContents {
			data := pathData{mutable: mutable, until: until}
			addKnownPath(knownPaths, relPath, data)
		}
		return nil
	}

	// Extract all packages, also using the selection order.
	for _, slice := range options.Selection.Slices {
		reader := packages[slice.Package]
		if reader == nil {
			continue
		}
		err := deb.Extract(reader, &deb.ExtractOptions{
			Package:   slice.Package,
			Extract:   extract[slice.Package],
			TargetDir: targetDir,
			Create:    create,
		})
		reader.Close()
		packages[slice.Package] = nil
		if err != nil {
			return err
		}
	}

	// Create new content not extracted from packages, e.g. TextPath or DirPath
	// with {make: true}. The only exception is the manifest which will be created
	// later.
	// First group them by their relative path. Then create them and attribute
	// them to the appropriate slices.
	relPaths := map[string][]*setup.Slice{}
	for _, slice := range options.Selection.Slices {
		arch := pkgArchive[slice.Package].Options().Arch
		for relPath, pathInfo := range slice.Contents {
			if len(pathInfo.Arch) > 0 && !slices.Contains(pathInfo.Arch, arch) {
				continue
			}
			if pathInfo.Kind == setup.CopyPath || pathInfo.Kind == setup.GlobPath ||
				pathInfo.Kind == setup.GeneratePath {
				continue
			}
			relPaths[relPath] = append(relPaths[relPath], slice)
		}
	}
	for relPath, slices := range relPaths {
		until := setup.UntilMutate
		for _, slice := range slices {
			if slice.Contents[relPath].Until == setup.UntilNone {
				until = setup.UntilNone
				break
			}
		}
		// It is okay to take the first pathInfo because the release has been
		// validated when read and there are no conflicts. The only field that
		// was not checked was until because it is not used for conflict
		// validation.
		pathInfo := slices[0].Contents[relPath]
		pathInfo.Until = until
		data := pathData{
			until:   pathInfo.Until,
			mutable: pathInfo.Mutable,
		}
		addKnownPath(knownPaths, relPath, data)
		targetPath := filepath.Join(targetDir, relPath)
		entry, err := createFile(targetPath, pathInfo)
		if err != nil {
			return err
		}

		// Do not add paths with "until: mutate".
		if pathInfo.Until != setup.UntilMutate {
			for _, slice := range slices {
				err = report.Add(slice, entry)
				if err != nil {
					return err
				}
			}
		}
	}

	// Run mutation scripts. Order is fundamental here as
	// dependencies must run before dependents.
	checker := contentChecker{knownPaths}
	content := &scripts.ContentValue{
		RootDir:    targetDir,
		CheckWrite: checker.checkMutable,
		CheckRead:  checker.checkKnown,
		OnWrite:    report.Mutate,
	}
	for _, slice := range options.Selection.Slices {
		opts := scripts.RunOptions{
			Label:  "mutate",
			Script: slice.Scripts.Mutate,
			Namespace: map[string]scripts.Value{
				"content": content,
			},
		}
		err := scripts.Run(&opts)
		if err != nil {
			return fmt.Errorf("slice %s: %w", slice, err)
		}
	}

	err = removeAfterMutate(targetDir, knownPaths)
	if err != nil {
		return err
	}

	return generateManifests(targetDir, options.Selection, report, pkgInfos)
}

func generateManifests(targetDir string, selection *setup.Selection,
	report *manifest.Report, pkgInfos []*archive.PackageInfo) error {
	manifestSlices := manifest.FindPaths(selection.Slices)
	if len(manifestSlices) == 0 {
		// Nothing to do.
		return nil
	}
	var writers []io.Writer
	for relPath, slices := range manifestSlices {
		logf("Generating manifest at %s...", relPath)
		absPath := filepath.Join(targetDir, relPath)
		createOptions := &fsutil.CreateOptions{
			Path:        absPath,
			Mode:        manifestMode,
			MakeParents: true,
		}
		writer, info, err := fsutil.CreateWriter(createOptions)
		if err != nil {
			return err
		}
		defer writer.Close()
		writers = append(writers, writer)
		for _, slice := range slices {
			err := report.Add(slice, info)
			if err != nil {
				return err
			}
		}
	}
	w, err := zstd.NewWriter(io.MultiWriter(writers...))
	if err != nil {
		return err
	}
	defer w.Close()
	writeOptions := &manifest.WriteOptions{
		PackageInfo: pkgInfos,
		Selection:   selection.Slices,
		Report:      report,
	}
	err = manifest.Write(writeOptions, w)
	return err
}

// removeAfterMutate removes entries marked with until: mutate. A path is marked
// only when all slices that refer to the path mark it with until: mutate.
func removeAfterMutate(rootDir string, knownPaths map[string]pathData) error {
	var untilDirs []string
	for path, data := range knownPaths {
		if data.until != setup.UntilMutate {
			continue
		}
		realPath := filepath.Join(rootDir, path)
		if strings.HasSuffix(path, "/") {
			untilDirs = append(untilDirs, realPath)
		} else {
			err := os.Remove(realPath)
			if err != nil {
				return fmt.Errorf("cannot perform 'until' removal: %w", err)
			}
		}
	}
	// Order the directories so the deepest ones appear first, this way we can
	// check for empty directories properly.
	sort.Slice(untilDirs, func(i, j int) bool {
		return untilDirs[i] > untilDirs[j]
	})
	for _, realPath := range untilDirs {
		err := os.Remove(realPath)
		// The non-empty directory error is caught by IsExist as well.
		if err != nil && !os.IsExist(err) {
			return fmt.Errorf("cannot perform 'until' removal: %#v", err)
		}
	}
	return nil
}

// addKnownPath adds a path with its data to the list of known paths. Then it
// records that the parent directories of the path are also known.
func addKnownPath(knownPaths map[string]pathData, path string, data pathData) {
	if !strings.HasPrefix(path, "/") {
		panic("bug: tried to add relative path to known paths")
	}
	cleanPath := filepath.Clean(path)
	slashPath := cleanPath
	if strings.HasSuffix(path, "/") && cleanPath != "/" {
		slashPath += "/"
	}
	for {
		if _, ok := knownPaths[slashPath]; ok {
			break
		}
		knownPaths[slashPath] = data
		// The parents have empty data.
		data = pathData{}
		cleanPath = filepath.Dir(cleanPath)
		if cleanPath == "/" {
			break
		}
		slashPath = cleanPath + "/"
	}
}

func createFile(targetPath string, pathInfo setup.PathInfo) (*fsutil.Entry, error) {
	targetMode := pathInfo.Mode
	if targetMode == 0 {
		if pathInfo.Kind == setup.DirPath {
			targetMode = 0755
		} else {
			targetMode = 0644
		}
	}

	// Leverage tar handling of mode bits.
	tarHeader := tar.Header{Mode: int64(targetMode)}
	var fileContent io.Reader
	var linkTarget string
	switch pathInfo.Kind {
	case setup.TextPath:
		tarHeader.Typeflag = tar.TypeReg
		fileContent = bytes.NewBufferString(pathInfo.Info)
	case setup.DirPath:
		tarHeader.Typeflag = tar.TypeDir
	case setup.SymlinkPath:
		tarHeader.Typeflag = tar.TypeSymlink
		linkTarget = pathInfo.Info
	default:
		return nil, fmt.Errorf("internal error: cannot extract path of kind %q", pathInfo.Kind)
	}

	return fsutil.Create(&fsutil.CreateOptions{
		Path:        targetPath,
		Mode:        tarHeader.FileInfo().Mode(),
		Data:        fileContent,
		Link:        linkTarget,
		MakeParents: true,
	})
}

// selectPkgArchives selects the highest priority archive containing the package
// unless a particular archive is pinned within the slice definition file. It
// returns a map of archives indexed by package names.
func selectPkgArchives(archives map[string]archive.Archive, selection *setup.Selection) (map[string]archive.Archive, error) {
	sortedArchives := make([]*setup.Archive, 0, len(selection.Release.Archives))
	for _, archive := range selection.Release.Archives {
		if archive.Priority < 0 {
			// Ignore negative priority archives unless a package specifically
			// asks for it with the "archive" field.
			continue
		}
		sortedArchives = append(sortedArchives, archive)
	}
	slices.SortFunc(sortedArchives, func(a, b *setup.Archive) int {
		return b.Priority - a.Priority
	})

	pkgArchive := make(map[string]archive.Archive)
	for _, s := range selection.Slices {
		if _, ok := pkgArchive[s.Package]; ok {
			continue
		}
		pkg := selection.Release.Packages[s.Package]

		var candidates []*setup.Archive
		if pkg.Archive == "" {
			// If the package has not pinned any archive, choose the highest
			// priority archive in which the package exists.
			candidates = sortedArchives
		} else {
			candidates = []*setup.Archive{selection.Release.Archives[pkg.Archive]}
		}

		var chosen archive.Archive
		for _, archiveInfo := range candidates {
			archive := archives[archiveInfo.Name]
			if archive != nil && archive.Exists(pkg.Name) {
				chosen = archive
				break
			}
		}
		if chosen == nil {
			return nil, fmt.Errorf("cannot find package %q in archive(s)", pkg.Name)
		}
		pkgArchive[pkg.Name] = chosen
	}
	return pkgArchive, nil
}<|MERGE_RESOLUTION|>--- conflicted
+++ resolved
@@ -145,12 +145,8 @@
 	}
 
 	// Fetch all packages, using the selection order.
-<<<<<<< HEAD
-	packages := make(map[string]io.ReadCloser)
+	packages := make(map[string]io.ReadSeekCloser)
 	var pkgInfos []*archive.PackageInfo
-=======
-	packages := make(map[string]io.ReadSeekCloser)
->>>>>>> d499ec7a
 	for _, slice := range options.Selection.Slices {
 		if packages[slice.Package] != nil {
 			continue
