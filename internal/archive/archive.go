--- conflicted
+++ resolved
@@ -153,13 +153,8 @@
 const (
 	ProFIPS        = "fips"
 	ProFIPSUpdates = "fips-updates"
-<<<<<<< HEAD
-	ProApps        = "apps"
-	ProInfra       = "infra"
-=======
 	ProApps        = "esm-apps"
 	ProInfra       = "esm-infra"
->>>>>>> a09dd150
 )
 
 var proArchiveInfo = map[string]struct {
